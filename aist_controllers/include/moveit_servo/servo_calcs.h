/*******************************************************************************
 *      Title     : servo_calcs.h
 *      Project   : moveit_servo
 *      Created   : 1/11/2019
 *      Author    : Brian O'Neil, Andy Zelenak, Blake Anderson
 *
 * BSD 3-Clause License
 *
 * Copyright (c) 2019, Los Alamos National Security, LLC
 * All rights reserved.
 *
 * Redistribution and use in source and binary forms, with or without
 * modification, are permitted provided that the following conditions are met:
 *
 * * Redistributions of source code must retain the above copyright notice, this
 *   list of conditions and the following disclaimer.
 *
 * * Redistributions in binary form must reproduce the above copyright notice,
 *   this list of conditions and the following disclaimer in the documentation
 *   and/or other materials provided with the distribution.
 *
 * * Neither the name of the copyright holder nor the names of its
 *   contributors may be used to endorse or promote products derived from
 *   this software without specific prior written permission.
 *
 * THIS SOFTWARE IS PROVIDED BY THE COPYRIGHT HOLDERS AND CONTRIBUTORS "AS IS"
 * AND ANY EXPRESS OR IMPLIED WARRANTIES, INCLUDING, BUT NOT LIMITED TO, THE
 * IMPLIED WARRANTIES OF MERCHANTABILITY AND FITNESS FOR A PARTICULAR PURPOSE
 * ARE
 * DISCLAIMED. IN NO EVENT SHALL THE COPYRIGHT HOLDER OR CONTRIBUTORS BE LIABLE
 * FOR ANY DIRECT, INDIRECT, INCIDENTAL, SPECIAL, EXEMPLARY, OR CONSEQUENTIAL
 * DAMAGES (INCLUDING, BUT NOT LIMITED TO, PROCUREMENT OF SUBSTITUTE GOODS OR
 * SERVICES; LOSS OF USE, DATA, OR PROFITS; OR BUSINESS INTERRUPTION) HOWEVER
 * CAUSED AND ON ANY THEORY OF LIABILITY, WHETHER IN CONTRACT, STRICT LIABILITY,
 * OR TORT (INCLUDING NEGLIGENCE OR OTHERWISE) ARISING IN ANY WAY OUT OF THE USE
 * OF THIS SOFTWARE, EVEN IF ADVISED OF THE POSSIBILITY OF SUCH DAMAGE.
 *******************************************************************************/

#pragma once

// C++
#include <condition_variable>
#include <mutex>
#include <thread>
#include <atomic>

// ROS
#include <control_msgs/JointJog.h>
#include <geometry_msgs/TwistStamped.h>
#include <geometry_msgs/TransformStamped.h>
#include <moveit/planning_scene_monitor/planning_scene_monitor.h>
#include <moveit/robot_model_loader/robot_model_loader.h>
#include <moveit_msgs/ChangeDriftDimensions.h>
#include <moveit_msgs/ChangeControlDimensions.h>
#include <sensor_msgs/JointState.h>
#include <std_msgs/Float64.h>
#include <std_msgs/Int8.h>
#include <std_srvs/Empty.h>
#include <tf2_eigen/tf2_eigen.h>
#include <trajectory_msgs/JointTrajectory.h>
#include <ddynamic_reconfigure/ddynamic_reconfigure.h>
#include <aist_controllers/DurationArray.h>

// moveit_servo
#include <moveit_servo/servo_parameters.h>
#include <moveit_servo/status_codes.h>
#if defined(BUTTERWORTH)
#  include <aist_utility/butterworth_lpf.h>
#else
#  include <moveit_servo/low_pass_filter.h>
#endif

namespace moveit_servo
{
/************************************************************************
*  class ServoCalcs							*
************************************************************************/
class ServoCalcs
{
  private:
    using planning_scene_monitor_p
			     = planning_scene_monitor::PlanningSceneMonitorPtr;
    using twist_t	     = geometry_msgs::TwistStamped;
    using twist_cp	     = geometry_msgs::TwistStampedConstPtr;
    using transform_t	     = geometry_msgs::TransformStamped;
    using joint_jog_t	     = control_msgs::JointJog;
    using joint_jog_cp	     = control_msgs::JointJogConstPtr;
    using trajectory_t	     = trajectory_msgs::JointTrajectory;
    using trajectory_cp	     = trajectory_msgs::JointTrajectoryConstPtr;
    using trajectory_point_t = trajectory_msgs::JointTrajectoryPoint;
    using joint_state_t	     = sensor_msgs::JointState;
    using flt64_t	     = std_msgs::Float64;
    using flt64_cp	     = std_msgs::Float64ConstPtr;
    
    using vector_t	     = Eigen::VectorXd;
    using matrix_t	     = Eigen::MatrixXd;
    using isometry3_t	     = Eigen::Isometry3d;
    
#if defined(BUTTERWORTH)
    using lpf_t		     = aist_utility::ButterworthLPF<double>;
#else
    using lpf_t		     = LowPassFilter;
#endif

  public:
		ServoCalcs(const ros::NodeHandle& nh,
			   ServoParameters& parameters,
			   const planning_scene_monitor_p& monitor)	;
		~ServoCalcs()						;

  /**
   * Get the MoveIt planning link transform.
   * The transform from the MoveIt planning frame to robot_link_command_frame
   *
   * @param transform the transform that will be calculated
   * @return true if a valid transform was available
   */
    bool	getCommandFrameTransform(isometry3_t& transform) const	;
    bool	getCommandFrameTransform(transform_t& transform) const	;

  /**
   * Get the End Effector link transform.
   * The transform from the MoveIt planning frame to EE link
   *
   * @param transform the transform that will be calculated
   * @return true if a valid transform was available
   */
    bool	getEEFrameTransform(isometry3_t& transform)	const	;
    bool	getEEFrameTransform(transform_t& transform)	const	;
    isometry3_t	getFrameTransform(const std::string& frame)	const	;

  /** \brief Start the timer where we do work and publish outputs */
    void	start()							;

  /** \brief Pause or unpause processing servo commands while keeping the timers alive */
    void	setPaused(bool paused)					;

  /** \brief Change the controlled link. Often, this is the end effector
   * This must be a link on the robot since MoveIt tracks the transform (not tf)
   */
    void	changeRobotLinkCommandFrame(
			const std::string& new_command_frame)		;

    aist_controllers::DurationArray&
		durations()				{ return durations_; }

  // Give test access to private/protected methods
    friend class ServoFixture;

  private:
<<<<<<< HEAD
    isometry3_t	getFrameTransformUnlocked(const std::string& frame)
								const	;

=======
    uint	num_joints()					const	;
    
>>>>>>> 912f9ec4
  /** \brief Stop the currently running thread */
    void	stop()							;

  /** \brief Run the main calculation loop */
    void	mainCalcLoop()						;

  /** \brief Do calculations for a single iteration. Publish one outgoing command */
    void	calculateSingleIteration()				;

  /** \brief Parse the incoming joint msg for the joints of our MoveGroup */
    void	updateJoints()						;

  /** \brief Do servoing calculations for Cartesian twist commands. */
    bool	cartesianServoCalcs(twist_t& cmd,
				    trajectory_t& joint_trajectory)	;

  /** \brief Do servoing calculations for direct commands to a joint. */
    bool	jointServoCalcs(const joint_jog_t& cmd,
				trajectory_t& joint_trajectory)		;

  /** \brief  Scale the delta theta to match joint velocity/acceleration limits */
    void	enforceVelLimits(vector_t& delta_theta)		const	;

  /** \brief Possibly calculate a velocity scaling factor, due to proximity of
   * singularity and direction of motion
   */
    double	velocityScalingFactorForSingularity(
			const vector_t& commanded_velocity,
			const Eigen::JacobiSVD<matrix_t>& svd,
			const matrix_t& pseudo_inverse)			;

  /**
   * Slow motion down if close to singularity or collision.
   * @param delta_theta motion command, used in calculating new_joint_tray
   * @param singularity_scale tells how close we are to a singularity
   */
    void	applyVelocityScaling(vector_t& delta_theta,
				     double singularity_scale)		;

  /** \brief Convert joint deltas to an outgoing JointTrajectory command.
   * This happens for joint commands and Cartesian commands.
   */
    bool	convertDeltasToOutgoingCmd(const vector_t& delta_theta,
					   trajectory_t& joint_trajectory);

    bool	addJointIncrements(joint_state_t& output,
				   const vector_t& delta_theta)	const	;

  /** \brief Convert an incremental position command to joint velocity message */
    void	calculateJointVelocities(joint_state_t& joint_state,
					 const vector_t& delta_theta)	;

  /** \brief Compose the outgoing JointTrajectory message */
    void	composeJointTrajMessage(
			const joint_state_t& joint_state,
			trajectory_t& joint_trajectory)		const	;

  /** \brief Avoid overshooting joint limits */
    bool	enforcePositionLimits(joint_state_t& joint_state) const	;

  /** \brief Gazebo simulations have very strict message timestamp requirements.
   * Satisfy Gazebo by stuffing multiple messages into one.
   */
    void	insertRedundantPointsIntoTrajectory(
			trajectory_t& joint_trajectory, int count) const;

  /** \brief Suddenly halt for a joint limit or other critical issue.
   * Is handled differently for position vs. velocity control.
   */
    void	suddenHalt(trajectory_t& joint_trajectory)		;

  /**
   * Remove the Jacobian row and the delta-x element of one Cartesian dimension, to take advantage of task redundancy
   *
   * @param matrix The Jacobian matrix.
   * @param delta_x Vector of Cartesian delta commands, should be the same size as matrix.rows()
   * @param row_to_remove Dimension that will be allowed to drift, e.g. row_to_remove = 2 allows z-translation drift.
   */
    void	removeDimension(matrix_t& matrix, vector_t& delta_x,
				uint row_to_remove)		const	;
  /** \brief If incoming velocity commands are from a unitless joystick, scale them to physical units.
   * Also, multiply by timestep to calculate a position change.
   */
    vector_t	scaleCartesianCommand(const twist_t& command)	const	;

  /** \brief If incoming velocity commands are from a unitless joystick, scale them to physical units.
   * Also, multiply by timestep to calculate a position change.
   */
    vector_t	scaleJointCommand(const joint_jog_t& command)	const	;

  /** \brief Change order and/or cutoff of filters */
#if defined(BUTTERWORTH)
    void	initializeLowPassFilters(int half_order,
					 double cutoff_frequency)	;
#else
    void	initializeLowPassFilters(double coeff)			;
#endif

  /** \brief Smooth position commands with a lowpass filter */
    void	lowPassFilterPositions(joint_state_t& joint_state)	;

  /** \brief Set the filters to the specified values */
    void	resetLowPassFilters(const joint_state_t& joint_state)	;

  /* \brief Command callbacks */
    void	twistStampedCB(const twist_cp& msg)			;
    void	jointCmdCB(const joint_jog_cp& msg)			;
    void	collisionVelocityScaleCB(const flt64_cp& msg)		;

  /**
   * Allow drift in certain dimensions. For example, may allow the wrist
   * to rotate freely.
   * This can help avoid singularities.
   *
   * @param request the service request
   * @param response the service response
   * @return true if the adjustment was made
   */
    bool	changeDriftDimensions(
			moveit_msgs::ChangeDriftDimensions::Request& req,
			moveit_msgs::ChangeDriftDimensions::Response& res);

  /** \brief Service callback for changing servoing dimensions (e.g. ignore rotation about X) */
    bool	changeControlDimensions(
			moveit_msgs::ChangeControlDimensions::Request& req,
			moveit_msgs::ChangeControlDimensions::Response& res);

  /** \brief Service callback to reset Servo status, e.g. so the arm can move again after a collision */
    bool	resetServoStatus(std_srvs::Empty::Request& req,
				 std_srvs::Empty::Response& res)	;

  private:
    ros::NodeHandle				nh_;
    ros::NodeHandle				internal_nh_;

  // Parameters from yaml
    ServoParameters&				parameters_;

  // Pointer to the collision environment
    const planning_scene_monitor_p		planning_scene_monitor_;

  // Track the number of cycles during which motion has not occurred.
  // Will avoid re-publishing zero velocities endlessly.
    int						zero_velocity_count_;

  // Flag for staying inactive while there are no incoming commands
    bool					wait_for_servo_commands_;

  // Flag saying if the filters were updated during the timer callback
    bool					updated_filters_;

  // Incoming command messages
    moveit::core::RobotStatePtr			current_state_;
    const moveit::core::JointModelGroup* const	joint_model_group_;

  // incoming_joint_state_ is the incoming message. It may contain passive
  // joints or other joints we don't care about.
  // (mutex protected below)
  // joint_state_ is used in servo calculations. It shouldn't be
  // relied on to be accurate.
  // original_joint_state_ is the same as incoming_joint_state_
  // except it only contains the joints the servo node acts on.
    joint_state_t				joint_state_,
						original_joint_state_;
    std::map<std::string, std::size_t>		joint_state_name_map_;

    std::vector<lpf_t>				position_filters_;

    trajectory_cp				last_sent_command_;

  // ROS
    const ros::Subscriber			twist_stamped_sub_;
    const ros::Subscriber			joint_cmd_sub_;
    const ros::Subscriber			collision_velocity_scale_sub_;
    ros::Publisher				status_pub_;
    ros::Publisher				worst_case_stop_time_pub_;
    ros::Publisher				outgoing_cmd_pub_;
    ros::Publisher				outgoing_cmd_debug_pub_;
    ros::Publisher				durations_pub_;
    const ros::ServiceServer			drift_dimensions_srv_;
    const ros::ServiceServer			control_dimensions_srv_;
    const ros::ServiceServer			reset_servo_status_srv_;
    aist_controllers::DurationArray		durations_;
    ddynamic_reconfigure::DDynamicReconfigure	ddr_;

  // Main tracking / result publisher loop
    std::thread			thread_;
    bool			stop_requested_;

  // Status
    StatusCode			status_;
    std::atomic<bool>		paused_;
    double			collision_velocity_scale_;

    const int			gazebo_redundant_message_count_;

  // True -> allow drift in this dimension. In the command frame. [x, y, z, roll, pitch, yaw]
    std::array<bool, 6>		drift_dimensions_;

  // The dimesions to control. In the command frame. [x, y, z, roll, pitch, yaw]
    std::array<bool, 6>		control_dimensions_;

  // input_mutex_ is used to protect the state below it
    mutable std::mutex		input_mutex_;
    twist_t			twist_stamped_cmd_;
    joint_jog_t			joint_servo_cmd_;

  // input condition variable used for low latency mode
    std::condition_variable	input_cv_;
    bool			new_input_cmd_;
};
}  // namespace moveit_servo<|MERGE_RESOLUTION|>--- conflicted
+++ resolved
@@ -148,14 +148,11 @@
     friend class ServoFixture;
 
   private:
-<<<<<<< HEAD
     isometry3_t	getFrameTransformUnlocked(const std::string& frame)
 								const	;
 
-=======
     uint	num_joints()					const	;
     
->>>>>>> 912f9ec4
   /** \brief Stop the currently running thread */
     void	stop()							;
 
