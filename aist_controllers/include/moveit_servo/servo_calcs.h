/*******************************************************************************
 *      Title     : servo_calcs.h
 *      Project   : moveit_servo
 *      Created   : 1/11/2019
 *      Author    : Brian O'Neil, Andy Zelenak, Blake Anderson
 *
 * BSD 3-Clause License
 *
 * Copyright (c) 2019, Los Alamos National Security, LLC
 * All rights reserved.
 *
 * Redistribution and use in source and binary forms, with or without
 * modification, are permitted provided that the following conditions are met:
 *
 * * Redistributions of source code must retain the above copyright notice, this
 *   list of conditions and the following disclaimer.
 *
 * * Redistributions in binary form must reproduce the above copyright notice,
 *   this list of conditions and the following disclaimer in the documentation
 *   and/or other materials provided with the distribution.
 *
 * * Neither the name of the copyright holder nor the names of its
 *   contributors may be used to endorse or promote products derived from
 *   this software without specific prior written permission.
 *
 * THIS SOFTWARE IS PROVIDED BY THE COPYRIGHT HOLDERS AND CONTRIBUTORS "AS IS"
 * AND ANY EXPRESS OR IMPLIED WARRANTIES, INCLUDING, BUT NOT LIMITED TO, THE
 * IMPLIED WARRANTIES OF MERCHANTABILITY AND FITNESS FOR A PARTICULAR PURPOSE
 * ARE
 * DISCLAIMED. IN NO EVENT SHALL THE COPYRIGHT HOLDER OR CONTRIBUTORS BE LIABLE
 * FOR ANY DIRECT, INDIRECT, INCIDENTAL, SPECIAL, EXEMPLARY, OR CONSEQUENTIAL
 * DAMAGES (INCLUDING, BUT NOT LIMITED TO, PROCUREMENT OF SUBSTITUTE GOODS OR
 * SERVICES; LOSS OF USE, DATA, OR PROFITS; OR BUSINESS INTERRUPTION) HOWEVER
 * CAUSED AND ON ANY THEORY OF LIABILITY, WHETHER IN CONTRACT, STRICT LIABILITY,
 * OR TORT (INCLUDING NEGLIGENCE OR OTHERWISE) ARISING IN ANY WAY OUT OF THE USE
 * OF THIS SOFTWARE, EVEN IF ADVISED OF THE POSSIBILITY OF SUCH DAMAGE.
 *******************************************************************************/

#pragma once

#define BUTTERWORTH 0

// C++
#include <condition_variable>
#include <mutex>
#include <thread>
#include <atomic>

// ROS
#include <control_msgs/JointJog.h>
#include <geometry_msgs/TwistStamped.h>
#include <geometry_msgs/TransformStamped.h>
#include <moveit/planning_scene_monitor/planning_scene_monitor.h>
#include <moveit/robot_model_loader/robot_model_loader.h>
#include <moveit_msgs/ChangeDriftDimensions.h>
#include <moveit_msgs/ChangeControlDimensions.h>
#include <sensor_msgs/JointState.h>
#include <std_msgs/Float64.h>
#include <std_msgs/Int8.h>
#include <std_srvs/Empty.h>
#include <tf2_eigen/tf2_eigen.h>
#include <trajectory_msgs/JointTrajectory.h>
#include <ddynamic_reconfigure/ddynamic_reconfigure.h>

// moveit_servo
#include <moveit_servo/servo_parameters.h>
#include <moveit_servo/status_codes.h>
#if defined(BUTTERWORTH)
#  include <moveit_servo/butterworth_lpf.h>
#else
#  include <moveit_servo/low_pass_filter.h>
#endif

namespace moveit_servo
{
class ServoCalcs
{
  public:
    ServoCalcs(ros::NodeHandle& nh, ServoParameters& parameters,
	       const planning_scene_monitor::PlanningSceneMonitorPtr& planning_scene_monitor);

    ~ServoCalcs();

  /** \brief Start the timer where we do work and publish outputs */
    void start();

  /**
   * Get the MoveIt planning link transform.
   * The transform from the MoveIt planning frame to robot_link_command_frame
   *
   * @param transform the transform that will be calculated
   * @return true if a valid transform was available
   */
    bool getCommandFrameTransform(Eigen::Isometry3d& transform);
    bool getCommandFrameTransform(geometry_msgs::TransformStamped& transform);

  /**
   * Get the End Effector link transform.
   * The transform from the MoveIt planning frame to EE link
   *
   * @param transform the transform that will be calculated
   * @return true if a valid transform was available
   */
    bool getEEFrameTransform(Eigen::Isometry3d& transform);
    bool getEEFrameTransform(geometry_msgs::TransformStamped& transform);

  /** \brief Pause or unpause processing servo commands while keeping the timers alive */
    void setPaused(bool paused);

  /** \brief Change the controlled link. Often, this is the end effector
   * This must be a link on the robot since MoveIt tracks the transform (not tf)
   */
    void changeRobotLinkCommandFrame(const std::string& new_command_frame);

  // Give test access to private/protected methods
    friend class ServoFixture;

  private:
  /** \brief Run the main calculation loop */
    void mainCalcLoop();

  /** \brief Do calculations for a single iteration. Publish one outgoing command */
    void calculateSingleIteration();

  /** \brief Stop the currently running thread */
    void stop();

  /** \brief Do servoing calculations for Cartesian twist commands. */
    bool cartesianServoCalcs(geometry_msgs::TwistStamped& cmd, trajectory_msgs::JointTrajectory& joint_trajectory);

  /** \brief Do servoing calculations for direct commands to a joint. */
    bool jointServoCalcs(const control_msgs::JointJog& cmd, trajectory_msgs::JointTrajectory& joint_trajectory);

  /** \brief Parse the incoming joint msg for the joints of our MoveGroup */
    void updateJoints();

  /** \brief If incoming velocity commands are from a unitless joystick, scale them to physical units.
   * Also, multiply by timestep to calculate a position change.
   */
    Eigen::VectorXd scaleCartesianCommand(const geometry_msgs::TwistStamped& command) const;

  /** \brief If incoming velocity commands are from a unitless joystick, scale them to physical units.
   * Also, multiply by timestep to calculate a position change.
   */
    Eigen::VectorXd scaleJointCommand(const control_msgs::JointJog& command) const;

    bool addJointIncrements(sensor_msgs::JointState& output, const Eigen::VectorXd& increments) const;

  /** \brief Suddenly halt for a joint limit or other critical issue.
   * Is handled differently for position vs. velocity control.
   */
    void suddenHalt(trajectory_msgs::JointTrajectory& joint_trajectory);

  /** \brief  Scale the delta theta to match joint velocity/acceleration limits */
    void enforceVelLimits(Eigen::ArrayXd& delta_theta);

  /** \brief Avoid overshooting joint limits */
    bool enforcePositionLimits(sensor_msgs::JointState& joint_state);

  /** \brief Possibly calculate a velocity scaling factor, due to proximity of
   * singularity and direction of motion
   */
    double velocityScalingFactorForSingularity(const Eigen::VectorXd& commanded_velocity,
					       const Eigen::JacobiSVD<Eigen::MatrixXd>& svd,
					       const Eigen::MatrixXd& pseudo_inverse);

  /**
   * Slow motion down if close to singularity or collision.
   * @param delta_theta motion command, used in calculating new_joint_tray
   * @param singularity_scale tells how close we are to a singularity
   */
    void applyVelocityScaling(Eigen::ArrayXd& delta_theta,
			      double singularity_scale);

  /** \brief Compose the outgoing JointTrajectory message */
    void composeJointTrajMessage(const sensor_msgs::JointState& joint_state,
				 trajectory_msgs::JointTrajectory& joint_trajectory) const;

  /** \brief Smooth position commands with a lowpass filter */
    void lowPassFilterPositions(sensor_msgs::JointState& joint_state);

  /** \brief Set the filters to the specified values */
    void resetLowPassFilters(const sensor_msgs::JointState& joint_state);

  /** \brief Change order and/or cutoff of filters */
#if defined(BUTTERWORTH)
    void initializeLowPassFilters(int half_order, double cutoff_frequency);
#else
    void initializeLowPassFilters(double coeff);
#endif
  /** \brief Convert an incremental position command to joint velocity message */
    void calculateJointVelocities(sensor_msgs::JointState& joint_state,
				  const Eigen::ArrayXd& delta_theta);

  /** \brief Convert joint deltas to an outgoing JointTrajectory command.
   * This happens for joint commands and Cartesian commands.
   */
    bool convertDeltasToOutgoingCmd(trajectory_msgs::JointTrajectory& joint_trajectory);

  /** \brief Gazebo simulations have very strict message timestamp requirements.
   * Satisfy Gazebo by stuffing multiple messages into one.
   */
    void insertRedundantPointsIntoTrajectory(trajectory_msgs::JointTrajectory& joint_trajectory,
					     int count) const;

  /**
   * Remove the Jacobian row and the delta-x element of one Cartesian dimension, to take advantage of task redundancy
   *
   * @param matrix The Jacobian matrix.
   * @param delta_x Vector of Cartesian delta commands, should be the same size as matrix.rows()
   * @param row_to_remove Dimension that will be allowed to drift, e.g. row_to_remove = 2 allows z-translation drift.
   */
    void removeDimension(Eigen::MatrixXd& matrix, Eigen::VectorXd& delta_x,
			 unsigned int row_to_remove);

  /* \brief Callback for joint subsription */
    void jointStateCB(const sensor_msgs::JointStateConstPtr& msg);

  /* \brief Command callbacks */
    void twistStampedCB(const geometry_msgs::TwistStampedConstPtr& msg);
    void jointCmdCB(const control_msgs::JointJogConstPtr& msg);
    void collisionVelocityScaleCB(const std_msgs::Float64ConstPtr& msg);

  /**
   * Allow drift in certain dimensions. For example, may allow the wrist
   * to rotate freely.
   * This can help avoid singularities.
   *
   * @param request the service request
   * @param response the service response
   * @return true if the adjustment was made
   */
    bool changeDriftDimensions(moveit_msgs::ChangeDriftDimensions::Request& req,
			       moveit_msgs::ChangeDriftDimensions::Response& res);

  /** \brief Service callback for changing servoing dimensions (e.g. ignore rotation about X) */
    bool changeControlDimensions(moveit_msgs::ChangeControlDimensions::Request& req,
				 moveit_msgs::ChangeControlDimensions::Response& res);

  /** \brief Service callback to reset Servo status, e.g. so the arm can move again after a collision */
    bool resetServoStatus(std_srvs::Empty::Request& req,
			  std_srvs::Empty::Response& res);

  private:
    ros::NodeHandle		nh_;

  // Parameters from yaml
    ServoParameters&		parameters_;

  // Pointer to the collision environment
    planning_scene_monitor::PlanningSceneMonitorPtr
				planning_scene_monitor_;

  // Track the number of cycles during which motion has not occurred.
  // Will avoid re-publishing zero velocities endlessly.
    int				zero_velocity_count_ = 0;

  // Flag for staying inactive while there are no incoming commands
    bool			wait_for_servo_commands_ = true;

  // Flag saying if the filters were updated during the timer callback
    bool			updated_filters_ = false;

  // Nonzero status flags
    bool			have_nonzero_twist_stamped_ = false;
    bool			have_nonzero_joint_command_ = false;
    bool			have_nonzero_command_ = false;

  // Incoming command messages
    geometry_msgs::TwistStamped	twist_stamped_cmd_;
    control_msgs::JointJog	joint_servo_cmd_;

    const moveit::core::JointModelGroup*
				joint_model_group_;

    moveit::core::RobotStatePtr	current_state_;

  // incoming_joint_state_ is the incoming message. It may contain passive
  // joints or other joints we don't care about.
  // (mutex protected below)
  // internal_joint_state_ is used in servo calculations. It shouldn't be
  // relied on to be accurate.
  // original_joint_state_ is the same as incoming_joint_state_
  // except it only contains the joints the servo node acts on.
    sensor_msgs::JointState		internal_joint_state_,
					original_joint_state_;
    std::map<std::string, std::size_t>	joint_state_name_map_;

#if defined(BUTTERWORTH)
    std::vector<ButterworthLPF<double> >	position_filters_;
#else
    std::vector<LowPassFilter>			position_filters_;
<<<<<<< HEAD
#endif
=======
#endif    
>>>>>>> 58adc9e8

    trajectory_msgs::JointTrajectoryConstPtr	last_sent_command_;

  // ROS
    ros::Subscriber				joint_state_sub_;
    ros::Subscriber				twist_stamped_sub_;
    ros::Subscriber				joint_cmd_sub_;
    ros::Subscriber				collision_velocity_scale_sub_;
    ros::Publisher				status_pub_;
    ros::Publisher				worst_case_stop_time_pub_;
    ros::Publisher				outgoing_cmd_pub_;
    ros::Publisher				outgoing_cmd_debug_pub_;
    ros::ServiceServer				drift_dimensions_server_;
    ros::ServiceServer				control_dimensions_server_;
    ros::ServiceServer				reset_servo_status_;
    ddynamic_reconfigure::DDynamicReconfigure	ddr_;

  // Main tracking / result publisher loop
    std::thread		thread_;
    bool		stop_requested_;

  // Status
    StatusCode		status_ = StatusCode::NO_WARNING;
    std::atomic<bool>	paused_;
    bool		twist_command_is_stale_ = false;
    bool		joint_command_is_stale_ = false;
    bool		ok_to_publish_ = false;
    double		collision_velocity_scale_ = 1.0;

  // Use ArrayXd type to enable more coefficient-wise operations
    Eigen::ArrayXd	delta_theta_;
    Eigen::ArrayXd	prev_joint_velocity_;

    const int		gazebo_redundant_message_count_ = 30;

    uint		num_joints_;

  // True -> allow drift in this dimension. In the command frame. [x, y, z, roll, pitch, yaw]
    std::array<bool, 6>	drift_dimensions_ = { { false, false, false, false, false, false } };

  // The dimesions to control. In the command frame. [x, y, z, roll, pitch, yaw]
    std::array<bool, 6>	control_dimensions_ = { { true, true, true, true, true, true } };

  // input_mutex_ is used to protect the state below it
    mutable std::mutex			input_mutex_;
    Eigen::Isometry3d			tf_moveit_to_robot_cmd_frame_;
    Eigen::Isometry3d			tf_moveit_to_ee_frame_;
    geometry_msgs::TwistStampedConstPtr	latest_twist_stamped_;
    control_msgs::JointJogConstPtr	latest_joint_cmd_;
    ros::Time				latest_twist_command_stamp_ = ros::Time(0.);
    ros::Time				latest_joint_command_stamp_ = ros::Time(0.);
    bool				latest_nonzero_twist_stamped_ = false;
    bool				latest_nonzero_joint_cmd_ = false;

  // input condition variable used for low latency mode
    std::condition_variable		input_cv_;
    bool				new_input_cmd_ = false;
};
}  // namespace moveit_servo<|MERGE_RESOLUTION|>--- conflicted
+++ resolved
@@ -290,11 +290,7 @@
     std::vector<ButterworthLPF<double> >	position_filters_;
 #else
     std::vector<LowPassFilter>			position_filters_;
-<<<<<<< HEAD
 #endif
-=======
-#endif    
->>>>>>> 58adc9e8
 
     trajectory_msgs::JointTrajectoryConstPtr	last_sent_command_;
 
