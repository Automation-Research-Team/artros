/*
 *  \file	joint_trajectory_tracker.cpp
 *  \brief	ROS tracker using JointTrajectoryController
 */
#ifndef AIST_CONTROLLERS_JOINT_TRAJECTORY_TRACKER_H
#define AIST_CONTROLLERS_JOINT_TRAJECTORY_TRACKER_H

#include <ros/ros.h>
#include <boost/scoped_ptr.hpp>
#include <cmath>

#include <actionlib/server/simple_action_server.h>

#include <kdl/chainfksolver.hpp>
#include <kdl/chain.hpp>
#include <kdl/chainjnttojacsolver.hpp>
#include <kdl/chainfksolverpos_recursive.hpp>
#include <kdl/chainiksolvervel_pinv.hpp>
#include <kdl/chainiksolverpos_nr_jl.hpp>
#include <kdl_parser/kdl_parser.hpp>

#include <tf_conversions/tf_kdl.h>
#include <tf/transform_datatypes.h>
#include <tf/transform_listener.h>

#include <urdf/model.h>

#include <trajectory_msgs/JointTrajectory.h>
#include <control_msgs/JointTrajectoryControllerState.h>

namespace aist_controllers
{
/************************************************************************
*  static functions							*
************************************************************************/
template <class T> inline static const T&
clamp(const T& val, const T& low, const T& high)
{
    return (val < low  ? low :
	    val > high ? high : val);
}

static std::ostream&
operator <<(std::ostream& out, const KDL::JntArray& jnt_array)
{
    for (size_t i = 0; i < jnt_array.rows(); ++i)
	out << ' ' << jnt_array(i);
    return out;
}

static std::ostream&
operator <<(std::ostream& out, const KDL::Twist& twist)
{
    for (size_t i = 0; i < 6; ++i)
	out << ' ' << twist(i);
    return out;
}

static std::ostream&
operator <<(std::ostream& out, const KDL::Wrench& wrench)
{
    for (size_t i = 0; i < 6; ++i)
	out << ' ' << wrench(i);
    return out;
}

static std::ostream&
operator <<(std::ostream& out, const tf::Vector3& v)
{
    return out << ' ' << v.x() << ' ' << v.y() << ' ' << v.z();
}

/************************************************************************
*  class JointTrajectoryTracker<ACTION>					*
************************************************************************/
template <class ACTION>
class JointTrajectoryTracker
{
  private:
    using state_cp	= control_msgs::JointTrajectoryControllerStateConstPtr;
    using trajectory_t	= trajectory_msgs::JointTrajectory;
    using server_t	= actionlib::SimpleActionServer<ACTION>;
    using goal_cp	= boost::shared_ptr<const typename server_t::Goal>;
    using feedback_t	= typename server_t::Feedback;

<<<<<<< HEAD
    using vector3_t	= KDL::Vector;
    using point_t	= KDL::Vector;
    using pose_t	= KDL::Frame;
    using transform_t	= KDL::Frame;

=======
>>>>>>> cb05689a
    class Tracker
    {
      public:
			Tracker(const std::string& robot_desc_string,
				const std::string& base_link,
				const std::string& effector_link)	;

	const trajectory_t&
			trajectory()				const	;
	const feedback_t&
			feedback()				const	;

	void		init(const state_cp& state)			;
	void		read(const state_cp& state)			;
	bool		update(const goal_cp& goal)			;

      private:
	KDL::Frame	get_chain_transform()			const	;
	KDL::Wrench	compute_wrench(const goal_cp& goal)		;

      private:
	std::string					_base_link;
	std::string					_effector_link;

	urdf::Model					_urdf;
	trajectory_t					_trajectory;
	feedback_t					_feedback;

	KDL::Tree					_tree;
	KDL::Chain					_chain;
	KDL::JntArray					_jnt_pos;
	KDL::JntArray					_jnt_vel;
	KDL::JntArray					_jnt_pos_min;
	KDL::JntArray					_jnt_pos_max;
	KDL::Jacobian					_jacobian;
	std::vector<urdf::JointLimits>			_limits;
	double						_goal_error;
	tf::TransformListener				_listener;

	boost::scoped_ptr<KDL::ChainJntToJacSolver>	_jac_solver;
	boost::scoped_ptr<KDL::ChainFkSolverPos>	_pos_solver;
	boost::scoped_ptr<KDL::ChainIkSolverVel>	_vel_iksolver;
	boost::scoped_ptr<KDL::ChainIkSolverPos>	_pos_iksolver;
    };

  public:
		JointTrajectoryTracker(const std::string& action_ns)	;

  private:
    void	goal_cb()						;
    void	preempt_cb()						;
    void	state_cb(const state_cp& msg)				;

  private:
    ros::NodeHandle		_nh;
    ros::Subscriber		_state_sub;
    const ros::Publisher	_command_pub;

    Tracker			_tracker;

    state_cp			_last_state;
    server_t			_tracker_srv;
    goal_cp			_current_goal;
};

template <class ACTION>
JointTrajectoryTracker<ACTION>::JointTrajectoryTracker(
					const std::string& action_ns)
    :_nh("~"),
     _state_sub(_nh.subscribe("/state", 1,
			      &JointTrajectoryTracker::state_cb, this)),
     _command_pub(_nh.advertise<trajectory_t>(
		      '/' + _nh.param<std::string>("controller",
						   "pos_joint_traj_controller")
		      + "/command", 2)),
     _tracker(_nh.param<std::string>(
		  _nh.param<std::string>("robot_description",
					 "/robot_description"),
		  std::string()),
	      _nh.param<std::string>("base_link", "base_link"),
	      _nh.param<std::string>("effector_link", "effector_link")),
     _last_state(nullptr),
     _tracker_srv(_nh, action_ns, false),
     _current_goal(nullptr)
{
  // Initialize action server
    _tracker_srv.registerGoalCallback(
    	boost::bind(&JointTrajectoryTracker::goal_cb, this));
    _tracker_srv.registerPreemptCallback(
    	boost::bind(&JointTrajectoryTracker::preempt_cb, this));
    _tracker_srv.start();
}

template <class ACTION> void
JointTrajectoryTracker<ACTION>::goal_cb()
{
    _current_goal = _tracker_srv.acceptNewGoal();

    ROS_INFO_STREAM("(JointTrajectoryTracker) Goal accepted");

    try
    {
	_tracker.init(_last_state);
    }
    catch (const std::exception& err)
    {
	ROS_ERROR_STREAM("(JointTrajectoryTracker) " << err.what());
	_tracker_srv.setAborted();
    }
}

template <class ACTION> void
JointTrajectoryTracker<ACTION>::preempt_cb()
{
  // Stops the controller.
    trajectory_msgs::JointTrajectory	empty;
    empty.joint_names = _tracker.trajectory().joint_names;
    _command_pub.publish(empty);

    _tracker_srv.setPreempted();
    ROS_INFO_STREAM("(JointTrajectoryTracker) Goal cancelled");
}

template <class ACTION> void
JointTrajectoryTracker<ACTION>::state_cb(const state_cp& state)
{
    _last_state = state;

    if (!_tracker_srv.isActive())
	return;

    try
    {
	_tracker.read(state);

	const auto	success = _tracker.update(_current_goal);

	_tracker_srv.publishFeedback(_tracker.feedback());
	_command_pub.publish(_tracker.trajectory());

	if (success)
	{
	    _tracker_srv.setSucceeded();
	    ROS_INFO_STREAM("(JointTrajectoryTracker) Goal succeeded");
	}
    }
    catch (const std::exception& err)
    {
	ROS_ERROR_STREAM("(JointTrajectoryTracker) " << err.what());
      //_tracker_srv.setAborted();
    }
}

/************************************************************************
*  class JointTrajectoryTracker<ACTION>::Tracker			*
************************************************************************/
template <class ACTION>
JointTrajectoryTracker<ACTION>::Tracker
			      ::Tracker(const std::string& robot_desc_string,
					const std::string& base_link,
					const std::string& effector_link)
    :_base_link(base_link), _effector_link(effector_link),
     _urdf(), _trajectory(),
     _tree(), _chain(),
     _jnt_pos(), _jnt_vel(), _jnt_pos_min(), _jnt_pos_max(), _jacobian(),
     _goal_error(0.001),
     _listener(),
     _jac_solver(), _pos_solver(), _vel_iksolver(), _pos_iksolver()
{
  // Load URDF model.
    if (!_urdf.initString(robot_desc_string))
	throw std::runtime_error("Failed to parse urdf string.");

  // Construct KDL tree from robot_description parameter.
    if (!kdl_parser::treeFromString(robot_desc_string, _tree))
	throw std::runtime_error("Failed to construct kdl tree");

  // Get chain from root to leaf.
    if (!_tree.getChain(_base_link, _effector_link, _chain))
	throw std::runtime_error("Couldn't create chain from "
				 + _base_link + " to " + _effector_link);

  // Resize state variable arrays.
    _trajectory.joint_names.resize(_chain.getNrOfJoints());
    _jnt_pos.resize(_trajectory.joint_names.size());
    _jnt_vel.resize(_trajectory.joint_names.size());
    _jnt_pos_min.resize(_trajectory.joint_names.size());
    _jnt_pos_max.resize(_trajectory.joint_names.size());
    _jacobian.resize(_trajectory.joint_names.size());

  // Create solvers.
    _jac_solver.reset(new KDL::ChainJntToJacSolver(_chain));
    _pos_solver.reset(new KDL::ChainFkSolverPos_recursive(_chain));
    _vel_iksolver.reset(new KDL::ChainIkSolverVel_pinv(_chain));
    _pos_iksolver.reset(new KDL::ChainIkSolverPos_NR_JL(
			    _chain, _jnt_pos_min, _jnt_pos_max,
			    *_pos_solver, *_vel_iksolver));

    ROS_INFO_STREAM("(JointTrajectoryTracker) tracker initialized: base_link="
		    << _base_link << ", effector_link=" << _effector_link);
}

template <class ACTION>
const typename JointTrajectoryTracker<ACTION>::trajectory_t&
JointTrajectoryTracker<ACTION>::Tracker::trajectory() const
{
    return _trajectory;
}

template <class ACTION>
const typename JointTrajectoryTracker<ACTION>::feedback_t&
JointTrajectoryTracker<ACTION>::Tracker::feedback() const
{
    return _feedback;
}

template <class ACTION> KDL::Frame
JointTrajectoryTracker<ACTION>::Tracker::get_chain_transform() const
{
  // Get the current pose of effector_link w.r.t. base_link.
<<<<<<< HEAD
    KDL::Frame	transform;
    _pos_solver->JntToCart(_jnt_pos, transform);
=======
    KDL::Frame	pose_kdl;
    _pos_solver->JntToCart(_jnt_pos, pose_kdl);

    return pose_kdl;

  // Convert to tf::Transform
    // tf::Transform	transform;
    // tf::poseKDLToTF(pose_kdl, transform);
>>>>>>> cb05689a

    // return transform;
}

template <class ACTION> void
JointTrajectoryTracker<ACTION>::Tracker::init(const state_cp& state)
{
    if (!state)
	throw std::runtime_error("No controller state available");

    auto&	joint_names = _trajectory.joint_names;
    if (state->joint_names.size() != joint_names.size())
	throw std::runtime_error("Number of joints mismatch: controller["
				 + std::to_string(state->joint_names.size())
				 + "] != urdf chain["
				 + std::to_string(joint_names.size())
				 + ']');

  // Get initial joint positions and joint limits.
    for (size_t i = 0; i < joint_names.size(); ++i)
    {
	joint_names[i]	= state->joint_names[i];
	_jnt_pos(i)	= state->actual.positions[i];
	_jnt_vel(i)	= state->actual.velocities[i];
	_jnt_pos_min(i)	= _urdf.joints_[joint_names[i]]->limits->lower;
	_jnt_pos_max(i)	= _urdf.joints_[joint_names[i]]->limits->upper;
	ROS_DEBUG_STREAM(joint_names[i] << '[' << i << "]: " << _jnt_pos(i)
			 << ", limits: ("
			 << _jnt_pos_min(i) << ", " << _jnt_pos_max(i) << ')');
    }
}

template <class ACTION> void
JointTrajectoryTracker<ACTION>::Tracker::read(const state_cp& state)
{
    _trajectory.header.stamp = ros::Time(0);
    _trajectory.points.resize(1);
    _trajectory.points[0] = state->actual;

    for (size_t i = 0; i < _jnt_pos.rows(); ++i)
    {
	_jnt_pos(i) = state->actual.positions[i];
	_jnt_vel(i) = state->actual.velocities[i];
    }
}

}	// namespace aist_controllers
#endif	// !AIST_CONTROLLERS_JOINT_TRAJECTORY_TRACKER_H<|MERGE_RESOLUTION|>--- conflicted
+++ resolved
@@ -83,14 +83,6 @@
     using goal_cp	= boost::shared_ptr<const typename server_t::Goal>;
     using feedback_t	= typename server_t::Feedback;
 
-<<<<<<< HEAD
-    using vector3_t	= KDL::Vector;
-    using point_t	= KDL::Vector;
-    using pose_t	= KDL::Frame;
-    using transform_t	= KDL::Frame;
-
-=======
->>>>>>> cb05689a
     class Tracker
     {
       public:
@@ -311,19 +303,14 @@
 JointTrajectoryTracker<ACTION>::Tracker::get_chain_transform() const
 {
   // Get the current pose of effector_link w.r.t. base_link.
-<<<<<<< HEAD
     KDL::Frame	transform;
     _pos_solver->JntToCart(_jnt_pos, transform);
-=======
-    KDL::Frame	pose_kdl;
-    _pos_solver->JntToCart(_jnt_pos, pose_kdl);
 
     return pose_kdl;
 
   // Convert to tf::Transform
     // tf::Transform	transform;
     // tf::poseKDLToTF(pose_kdl, transform);
->>>>>>> cb05689a
 
     // return transform;
 }
