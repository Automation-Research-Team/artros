# http://ros.org/doc/groovy/api/catkin/html/user_guide/supposed.html
cmake_minimum_required(VERSION 2.8.3)
project(aist_controllers)

set(CMAKE_CXX_STANDARD		17)
set(CMAKE_CXX_STANDARD_REQUIRED	ON)
set(CMAKE_CXX_EXTENSIONS	OFF)
set(CMAKE_CXX_FLAGS		"-Wall -O3 -DNDEBUG -DBUTTERWORTH")
#set(CMAKE_CXX_FLAGS		"-Wall -O3 -DNDEBUG")
set(CMAKE_CXX_FLAGS_DEBUG	"-g")
set(CMAKE_CXX_BUILD_TYPE	Release)

set(SERVO_LIB_NAME moveit_servo_cpp_api)

# Load catkin and all dependencies required for this package
find_package(orocos_kdl REQUIRED)
find_package(Boost REQUIRED COMPONENTS thread)

find_package(catkin REQUIRED
  COMPONENTS
    roscpp
    rospy
    tf_conversions
    tf2_geometry_msgs
    ddynamic_reconfigure
    trajectory_msgs
    control_msgs
    actionlib
    kdl_parser
    trac_ik_lib
<<<<<<< HEAD
    nlopt
    moveit_msgs
    moveit_ros_planning_interface
    rosparam_shortcuts
=======
>>>>>>> 0b73f683
    control_toolbox
    aist_utility
    message_generation
)

catkin_python_setup()

add_action_files(
  FILES
    PoseHead.action
)

generate_messages(
  DEPENDENCIES
    actionlib_msgs
    actionlib
    trajectory_msgs
    control_msgs
)

catkin_package(
  CATKIN_DEPENDS
    roscpp
    trajectory_msgs
    control_msgs
    control_toolbox
    message_runtime
  INCLUDE_DIRS
    include
  LIBRARIES
    ${PROJECT_NAME}
)

include_directories(
  include
  ${catkin_INCLUDE_DIRS} ${Boost_INCLUDE_DIRS} ${orocos_kdl_INCLUDE_DIRS}
)

#
#  point_head_tracker
#
add_executable(
  point_head_tracker
  src/point_head_tracker.cpp
)

target_link_libraries(
  point_head_tracker
  ${Boost_LIBRARIES} ${orocos_kdl_LIBRARIES} ${catkin_LIBRARIES}
)

add_dependencies(
  point_head_tracker
  ${catkin_EXPORTED_TARGETS}
)

#
#  pose_head_tracker
#
add_executable(
  pose_head_tracker
  src/pose_head_tracker.cpp
)

target_link_libraries(
  pose_head_tracker
  ${Boost_LIBRARIES} ${orocos_kdl_LIBRARIES} ${catkin_LIBRARIES}
)

add_dependencies(
  pose_head_tracker
  ${PROJECT_NAME}_generate_messages_cpp
  ${catkin_EXPORTED_TARGETS}
)

#
#  pose_group_tracker
#
add_executable(
  pose_group_tracker
  src/pose_group_tracker.cpp
)

target_link_libraries(
  pose_group_tracker
  ${Boost_LIBRARIES} ${orocos_kdl_LIBRARIES} ${catkin_LIBRARIES}
)

add_dependencies(
  pose_group_tracker
  ${PROJECT_NAME}_generate_messages_cpp
  ${catkin_EXPORTED_TARGETS}
)

install(
  TARGETS point_head_tracker pose_head_tracker pose_group_tracker
  DESTINATION ${CATKIN_PACKAGE_BIN_DESTINATION}
)

#install(
#  DIRECTORY launch
#  DESTINATION ${CATKIN_PACKAGE_SHARE_DESTINATION}
#)<|MERGE_RESOLUTION|>--- conflicted
+++ resolved
@@ -28,13 +28,7 @@
     actionlib
     kdl_parser
     trac_ik_lib
-<<<<<<< HEAD
     nlopt
-    moveit_msgs
-    moveit_ros_planning_interface
-    rosparam_shortcuts
-=======
->>>>>>> 0b73f683
     control_toolbox
     aist_utility
     message_generation
