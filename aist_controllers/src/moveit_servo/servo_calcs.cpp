--- conflicted
+++ resolved
@@ -281,13 +281,7 @@
 bool
 ServoCalcs::getCommandFrameTransform(isometry3_t& isometry) const
 {
-<<<<<<< HEAD
     isometry = getFrameTransform(parameters_.robot_link_command_frame);
-=======
-    const std::lock_guard<std::mutex>	lock(input_mutex_);
-
-    transform = getFrameTransform(parameters_.robot_link_command_frame);
->>>>>>> 387b9535
 
   // All zeros means the isometry wasn't initialized, so return false
     return !isometry.matrix().isZero(0);
@@ -309,13 +303,7 @@
 bool
 ServoCalcs::getEEFrameTransform(isometry3_t& isometry) const
 {
-<<<<<<< HEAD
    isometry = getFrameTransform(parameters_.ee_frame_name);
-=======
-    const std::lock_guard<std::mutex>	lock(input_mutex_);
-
-    transform = getFrameTransform(parameters_.ee_frame_name);
->>>>>>> 387b9535
 
   // All zeros means the transform wasn't initialized, so return false
     return !isometry.matrix().isZero(0);
@@ -324,11 +312,7 @@
 bool
 ServoCalcs::getEEFrameTransform(transform_t& transform) const
 {
-<<<<<<< HEAD
-   isometry3_t	isometry;
-=======
     isometry3_t	isometry;
->>>>>>> 387b9535
     if (!getEEFrameTransform(isometry))
 	return false;
 
@@ -393,10 +377,6 @@
 
     current_state_ = planning_scene_monitor_->getStateMonitor()
 					    ->getCurrentState();
-<<<<<<< HEAD
-=======
-
->>>>>>> 387b9535
     stop_requested_ = false;
     thread_	    = std::thread([this] { mainCalcLoop(); });
     new_input_cmd_  = false;
@@ -738,11 +718,7 @@
 	if (cmd.header.frame_id.empty())
 	    cmd.header.frame_id = parameters_.robot_link_command_frame;
 
-<<<<<<< HEAD
 	const auto	Tpc = getFrameTransformUnlocked(cmd.header.frame_id);
-=======
-	const auto	Tpc = getFrameTransform(cmd.header.frame_id);
->>>>>>> 387b9535
 	Eigen::Vector3d	translation(cmd.twist.linear.x,
 				    cmd.twist.linear.y,
 				    cmd.twist.linear.z);
