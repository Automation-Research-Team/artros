--- conflicted
+++ resolved
@@ -1,17 +1,14 @@
 <?xml version="1.0"?>
 <launch>
 
-  <arg name="pointing_frame"	default="realsense_color_optical_frame"/>
+  <arg name="prefix"		default="a_bot_"/>
+  <arg name="pointing_frame"	default="$(arg prefix
+					 )outside_camera_optical_frame"/>
   <arg name="min_duration"	default="0.05"/>
   <arg name="max_velocity"	default="0.7"/>
   <arg name="target_frame"	default="marker_frame"/>
-<<<<<<< HEAD
-  <arg name="target_pose"	default="[0, 0, 0.3, 180, 0, 0]"/>
-  <arg name="server"		default="pose_head_servo"/>
-=======
   <arg name="target_pose"	default="[0, 0, 0.3, 0, 90, 0]"/>
   <arg name="server"		default="pose_head_tracker"/>
->>>>>>> 86f1cbea
 
   <!-- Spawn controller -->
   <node name="pose_head_client"
