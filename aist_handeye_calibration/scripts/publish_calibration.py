--- conflicted
+++ resolved
@@ -40,11 +40,7 @@
 
 from tf2_ros import StaticTransformBroadcaster, Buffer, TransformListener
 from tf      import transformations as tfs
-<<<<<<< HEAD
-from geometry_msgs import msg as gmsg
-=======
 from geometry_msgs.gmsg import TransformStamped, Transform, Vector3, Quaternion
->>>>>>> 39dfade8
 from math import degrees
 
 #########################################################################
