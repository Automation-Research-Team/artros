--- conflicted
+++ resolved
@@ -11,18 +11,12 @@
 	path = universal_robot
 	url = https://gitlab.com/o2as-aist/universal_robot
 	branch = melodic-aist
-<<<<<<< HEAD
 [submodule "aruco_ros"]
 	path = aruco_ros
 	url = https://github.com/pal-robotics/aruco_ros
 [submodule "ddynamic_reconfigure"]
 	path = ddynamic_reconfigure
 	url = https://github.com/t-ueshiba/ddynamic_reconfigure
-=======
-[submodule "realsense-ros"]
-	path = realsense-ros
-	url = https://github.com/t-ueshiba/realsense-ros
 [submodule "iiwa_stack"]
 	path = iiwa_stack
 	url = https://github.com/IFL-CAMP/iiwa_stack
->>>>>>> e1eed384
