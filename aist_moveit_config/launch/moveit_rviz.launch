<launch>

  <arg name="debug" default="false" />
  <arg unless="$(arg debug)" name="launch_prefix" value="" />
  <arg     if="$(arg debug)" name="launch_prefix" value="gdb --ex run --args" />

  <!-- <arg name="config" default="false" /> -->
<<<<<<< HEAD
  <!-- <arg unless="$(arg config)" name="command_args" value="" /> -->
  <!-- <arg     if="$(arg config)" name="command_args" value="-d $(find aist_moveit_config)/launch/moveit.rviz" /> -->
  <arg name="rviz_config" default="" />
=======
  <arg name="rviz_config"  default="" />
>>>>>>> 5dc2ccec
  <arg name="command_args" value="" if="$(eval arg('rviz_config') == '')" />
  <arg name="command_args" value="-d $(arg rviz_config)"
       unless="$(eval arg('rviz_config') == '')"  />

  <node name="$(anon rviz)" launch-prefix="$(arg launch_prefix)"
	pkg="rviz" type="rviz" respawn="false"
	args="$(arg command_args)" output="screen">
    <rosparam command="load"
	      file="$(find aist_moveit_config)/config/kinematics.yaml"/>
  </node>

</launch><|MERGE_RESOLUTION|>--- conflicted
+++ resolved
@@ -5,13 +5,7 @@
   <arg     if="$(arg debug)" name="launch_prefix" value="gdb --ex run --args" />
 
   <!-- <arg name="config" default="false" /> -->
-<<<<<<< HEAD
-  <!-- <arg unless="$(arg config)" name="command_args" value="" /> -->
-  <!-- <arg     if="$(arg config)" name="command_args" value="-d $(find aist_moveit_config)/launch/moveit.rviz" /> -->
-  <arg name="rviz_config" default="" />
-=======
   <arg name="rviz_config"  default="" />
->>>>>>> 5dc2ccec
   <arg name="command_args" value="" if="$(eval arg('rviz_config') == '')" />
   <arg name="command_args" value="-d $(arg rviz_config)"
        unless="$(eval arg('rviz_config') == '')"  />
