--- conflicted
+++ resolved
@@ -54,11 +54,7 @@
             bin_id_dict["fge_bin_id"][b.bin_name] = i
             # print("%d, %s"%(i, b.bin_name))
             i+=1
-<<<<<<< HEAD
-    with open(os.path.join(rp.get_path("o2as_graspability_estimation"), "config", "fge_bin_id.yaml"), 'w') as f:
-=======
     with open(os.path.join(rp.get_path("graspability_estimation"), "config", "fge_bin_id.yaml"), 'w') as f:
->>>>>>> 90973fb4
         yaml.dump(bin_id_dict, f)
 
 # write to outfile
