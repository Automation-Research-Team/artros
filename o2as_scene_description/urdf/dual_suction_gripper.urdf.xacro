--- conflicted
+++ resolved
@@ -16,13 +16,9 @@
 	</material>
       </visual>
       <collision>
-<<<<<<< HEAD
       <!-- avoid collision -->
 	<origin xyz="0.192 -0.035 -0.035" rpy="0 0 ${pi/2}"/>
 	<!-- <origin xyz="0.187 -0.035 -0.035" rpy="0 0 ${pi/2}"/> -->
-=======
-	<origin xyz="0.187 -0.035 -0.035" rpy="0 0 ${pi/2}"/>
->>>>>>> b2cfcd8b
 	<geometry>
 	  <mesh filename="package://o2as_scene_description/meshes/dual_suction_gripper.vhacd.dae"/>
 	</geometry>
