<?xml version="1.0"?>

<robot xmlns:xacro="http://www.ros.org/wiki/xacro" name="kitting_scene">
  <xacro:include filename="$(find o2as_scene_description)/urdf/kitting_bin_macros.xacro" />
  <xacro:include filename="$(find o2as_scene_description)/urdf/o2as_box.xacro"/>



 <!-- space for bin -->

 <!-- bin1_definition -->
 <xacro:property name="bin1_width" value="0.125"/>
 <xacro:property name="bin1_length" value="0.128"/>
 <xacro:property name="z_origin_offset_1" value="-.008" />

 <!-- bin2_definition -->
 <xacro:property name="bin2_width" value="0.112"/>
 <xacro:property name="bin2_length" value="0.201"/>
 <xacro:property name="z_origin_offset_2" value="-.009" />

 <!-- bin3_definition -->
 <xacro:property name="bin3_width" value="0.192"/>
 <xacro:property name="bin3_length" value="0.285"/>
 <xacro:property name="z_origin_offset_3" value="-.004" />

 <!-- A row of bin1 -->
 <xacro:property name="set1_x" value=".2425"/>
 <xacro:property name="set1_y" value="0.295"/>
 <xacro:property name="set1_z" value="0"/>
 <!-- A row of bin2 -->
 <xacro:property name="set2_x" value=".449"/>
 <xacro:property name="set2_y" value="0.295"/>
 <xacro:property name="set2_z" value="0"/>
<<<<<<< HEAD
 <!--set1_bin2_1_-->
  <xacro:kitting_bin_2 binname="set1_bin2_1" parent="workspace_center" z_origin_offset="-.009">
      <origin xyz=".2425 0.239 0.009" rpy="0 0 0" />
  </xacro:kitting_bin_2>
  <!--set1_bin2_2_-->
  <xacro:kitting_bin_2 binname="set1_bin2_2" parent="workspace_center" z_origin_offset="-.009">
      <origin xyz=".2425 0.127 0.009" rpy="0 0 0" />
  </xacro:kitting_bin_2>
  <!--set1_bin2_3_-->
  <xacro:kitting_bin_2 binname="set1_bin2_3" parent="workspace_center" z_origin_offset="-.009">
      <origin xyz=".2425 0.015 0.009" rpy="0 0 0" />
  </xacro:kitting_bin_2>
  <!--set1_bin2_4_-->
  <xacro:kitting_bin_2 binname="set1_bin2_4" parent="workspace_center" z_origin_offset="-.009">
      <origin xyz=".2425 -0.097 0.009" rpy="0 0 0" />
  </xacro:kitting_bin_2>
  <!--set1_bin3_1_-->
  <xacro:kitting_bin_3 binname="set1_bin3_1" parent="workspace_center" z_origin_offset="-.004">
      <origin xyz=".2425 -0.249 0.004" rpy="0 0 0" />
  </xacro:kitting_bin_3>
  <!--set2_bin1_1_-->
  <xacro:kitting_bin_1 binname="set2_bin1_1" parent="workspace_center" z_origin_offset="-.008">
      <origin xyz=".449 0.2325 0.008" rpy="0 0 0" />
  </xacro:kitting_bin_1>
  <!--set2_bin1_2_-->
  <xacro:kitting_bin_1 binname="set2_bin1_2" parent="workspace_center" z_origin_offset="-.008">
      <origin xyz=".449 0.1075 0.008" rpy="0 0 0" />
  </xacro:kitting_bin_1>
  <!--set2_bin1_3_-->
  <xacro:kitting_bin_1 binname="set2_bin1_3" parent="workspace_center" z_origin_offset="-.008">
      <origin xyz=".449 -0.0175 0.008" rpy="0 0 0" />
  </xacro:kitting_bin_1>
  <!--set2_bin1_4_-->
  <xacro:kitting_bin_1 binname="set2_bin1_4" parent="workspace_center" z_origin_offset="-.008">
      <origin xyz=".449 -0.1425 0.008" rpy="0 0 0" />
  </xacro:kitting_bin_1>
  <!--set2_bin1_5_-->
  <xacro:kitting_bin_1 binname="set2_bin1_5" parent="workspace_center" z_origin_offset="-.008">
=======
 <!--bin3_1_-->
  <xacro:kitting_bin_3 binname="bin3_1" parent="workspace_center" z_origin_offset="-.004">
      <origin xyz=".2425 0.199 0.004" rpy="0 0 0" />
  </xacro:kitting_bin_3>
  <!--bin2_1_-->
  <xacro:kitting_bin_2 binname="bin2_1" parent="workspace_center" z_origin_offset="-.009">
      <origin xyz=".2425 0.047 0.009" rpy="0 0 0" />
  </xacro:kitting_bin_2>
  <!--bin2_2_-->
  <xacro:kitting_bin_2 binname="bin2_2" parent="workspace_center" z_origin_offset="-.009">
      <origin xyz=".2425 -0.065 0.009" rpy="0 0 0" />
  </xacro:kitting_bin_2>
  <!--bin2_3_-->
  <xacro:kitting_bin_2 binname="bin2_3" parent="workspace_center" z_origin_offset="-.009">
      <origin xyz=".2425 -0.177 0.009" rpy="0 0 0" />
  </xacro:kitting_bin_2>
  <!--bin2_4_-->
  <xacro:kitting_bin_2 binname="bin2_4" parent="workspace_center" z_origin_offset="-.009">
      <origin xyz=".2425 -0.289 0.009" rpy="0 0 0" />
  </xacro:kitting_bin_2>
  <!--bin1_1_-->
  <xacro:kitting_bin_1 binname="bin1_1" parent="workspace_center" z_origin_offset="-.008">
      <origin xyz=".449 0.2325 0.008" rpy="0 0 0" />
  </xacro:kitting_bin_1>
  <!--bin1_2_-->
  <xacro:kitting_bin_1 binname="bin1_2" parent="workspace_center" z_origin_offset="-.008">
      <origin xyz=".449 0.1075 0.008" rpy="0 0 0" />
  </xacro:kitting_bin_1>
  <!--bin1_4_-->
  <xacro:kitting_bin_1 binname="bin1_4" parent="workspace_center" z_origin_offset="-.008">
      <origin xyz=".449 -0.0175 0.008" rpy="0 0 0" />
  </xacro:kitting_bin_1>
  <!--bin1_5_-->
  <xacro:kitting_bin_1 binname="bin1_5" parent="workspace_center" z_origin_offset="-.008">
      <origin xyz=".449 -0.1425 0.008" rpy="0 0 0" />
  </xacro:kitting_bin_1>
  <!--bin1_3_-->
  <xacro:kitting_bin_1 binname="bin1_3" parent="workspace_center" z_origin_offset="-.008">
>>>>>>> 5ed3ddc6
      <origin xyz=".449 -0.2675 0.008" rpy="0 0 0" />
  </xacro:kitting_bin_1>
 

  
</robot><|MERGE_RESOLUTION|>--- conflicted
+++ resolved
@@ -31,46 +31,6 @@
  <xacro:property name="set2_x" value=".449"/>
  <xacro:property name="set2_y" value="0.295"/>
  <xacro:property name="set2_z" value="0"/>
-<<<<<<< HEAD
- <!--set1_bin2_1_-->
-  <xacro:kitting_bin_2 binname="set1_bin2_1" parent="workspace_center" z_origin_offset="-.009">
-      <origin xyz=".2425 0.239 0.009" rpy="0 0 0" />
-  </xacro:kitting_bin_2>
-  <!--set1_bin2_2_-->
-  <xacro:kitting_bin_2 binname="set1_bin2_2" parent="workspace_center" z_origin_offset="-.009">
-      <origin xyz=".2425 0.127 0.009" rpy="0 0 0" />
-  </xacro:kitting_bin_2>
-  <!--set1_bin2_3_-->
-  <xacro:kitting_bin_2 binname="set1_bin2_3" parent="workspace_center" z_origin_offset="-.009">
-      <origin xyz=".2425 0.015 0.009" rpy="0 0 0" />
-  </xacro:kitting_bin_2>
-  <!--set1_bin2_4_-->
-  <xacro:kitting_bin_2 binname="set1_bin2_4" parent="workspace_center" z_origin_offset="-.009">
-      <origin xyz=".2425 -0.097 0.009" rpy="0 0 0" />
-  </xacro:kitting_bin_2>
-  <!--set1_bin3_1_-->
-  <xacro:kitting_bin_3 binname="set1_bin3_1" parent="workspace_center" z_origin_offset="-.004">
-      <origin xyz=".2425 -0.249 0.004" rpy="0 0 0" />
-  </xacro:kitting_bin_3>
-  <!--set2_bin1_1_-->
-  <xacro:kitting_bin_1 binname="set2_bin1_1" parent="workspace_center" z_origin_offset="-.008">
-      <origin xyz=".449 0.2325 0.008" rpy="0 0 0" />
-  </xacro:kitting_bin_1>
-  <!--set2_bin1_2_-->
-  <xacro:kitting_bin_1 binname="set2_bin1_2" parent="workspace_center" z_origin_offset="-.008">
-      <origin xyz=".449 0.1075 0.008" rpy="0 0 0" />
-  </xacro:kitting_bin_1>
-  <!--set2_bin1_3_-->
-  <xacro:kitting_bin_1 binname="set2_bin1_3" parent="workspace_center" z_origin_offset="-.008">
-      <origin xyz=".449 -0.0175 0.008" rpy="0 0 0" />
-  </xacro:kitting_bin_1>
-  <!--set2_bin1_4_-->
-  <xacro:kitting_bin_1 binname="set2_bin1_4" parent="workspace_center" z_origin_offset="-.008">
-      <origin xyz=".449 -0.1425 0.008" rpy="0 0 0" />
-  </xacro:kitting_bin_1>
-  <!--set2_bin1_5_-->
-  <xacro:kitting_bin_1 binname="set2_bin1_5" parent="workspace_center" z_origin_offset="-.008">
-=======
  <!--bin3_1_-->
   <xacro:kitting_bin_3 binname="bin3_1" parent="workspace_center" z_origin_offset="-.004">
       <origin xyz=".2425 0.199 0.004" rpy="0 0 0" />
@@ -109,7 +69,6 @@
   </xacro:kitting_bin_1>
   <!--bin1_3_-->
   <xacro:kitting_bin_1 binname="bin1_3" parent="workspace_center" z_origin_offset="-.008">
->>>>>>> 5ed3ddc6
       <origin xyz=".449 -0.2675 0.008" rpy="0 0 0" />
   </xacro:kitting_bin_1>
  
