part no.,x[mm],y[mm],z[mm] (DO NOT CHANGE),"Rotation (in degree, positive is counter clockwise. Initially, Z is pointing up normal to the taskboard, y is pointing to a_bot, and x is pointing away from the c_bot)",Notes
<<<<<<< HEAD
1,340,60,0,0,DO NOT CHANGE z and rotation
2,350,350,0,0,DO NOT CHANGE z and rotation
3,310,320,0,0,DO NOT CHANGE z and rotation
4,280,250,0,0,DO NOT CHANGE z and rotation
5,260,330,2,0,DO NOT CHANGE z and rotation
15,260,330,77.2,0,5 and 15 shares the same frame (same x y z and rotation)
6_small_pulley,60,340,8.5,-90,
7_1,56,39,50.5,-180,7_1 is the side from which the robot  inserts the bolt. ORIGINAL rotation is -90. Remember to add 11 from the center of the circle on taskboard.
8,250,80,12,0,DO NOT CHANGE z and rotation
9,150,140,9,0,DO NOT CHANGE z and rotation
10,360,240,51.5,0,DO NOT CHANGE z and rotation
11,180,340,0,0,DO NOT CHANGE z and rotation
12,140,260,0,0,DO NOT CHANGE z and rotation
13,260,330,78,0,DO NOT CHANGE z and rotation
14,230,170,51.5,0,DO NOT CHANGE z and rotation
=======
1,60,340,0,0,DO NOT CHANGE z and rotation
2,50,50,0,0,DO NOT CHANGE z and rotation
3,90,80,0,0,DO NOT CHANGE z and rotation
4,120,150,0,0,DO NOT CHANGE z and rotation
5,140,70,2,0,DO NOT CHANGE z and rotation
15,140,70,77.2,0,5 and 15 shares the same frame (same x y z and rotation)
6_small_pulley,340,60,8.5,90,
7_1,344,361,50.5,0,7_1 is the side from which the robot  inserts the bolt. ORIGINAL rotation is -90. Remember to add 11 from the center of the circle on taskboard.
8,150,320,12,0,DO NOT CHANGE z and rotation
9,250,260,9,0,DO NOT CHANGE z and rotation
10,40,160,51.5,0,DO NOT CHANGE z and rotation
11,220,60,0,0,DO NOT CHANGE z and rotation
12,260,140,0,0,DO NOT CHANGE z and rotation
13,140,70,78,0,DO NOT CHANGE z and rotation
14,170,230,51.5,0,DO NOT CHANGE z and rotation
>>>>>>> 8ae0a6dd
6_large_pulley,0,-128,0,-90,DO NOT CHANGE ANYTHING
7_2,3,0,0,90,DO NOT CHANGE ANYTHING<|MERGE_RESOLUTION|>--- conflicted
+++ resolved
@@ -1,21 +1,4 @@
 part no.,x[mm],y[mm],z[mm] (DO NOT CHANGE),"Rotation (in degree, positive is counter clockwise. Initially, Z is pointing up normal to the taskboard, y is pointing to a_bot, and x is pointing away from the c_bot)",Notes
-<<<<<<< HEAD
-1,340,60,0,0,DO NOT CHANGE z and rotation
-2,350,350,0,0,DO NOT CHANGE z and rotation
-3,310,320,0,0,DO NOT CHANGE z and rotation
-4,280,250,0,0,DO NOT CHANGE z and rotation
-5,260,330,2,0,DO NOT CHANGE z and rotation
-15,260,330,77.2,0,5 and 15 shares the same frame (same x y z and rotation)
-6_small_pulley,60,340,8.5,-90,
-7_1,56,39,50.5,-180,7_1 is the side from which the robot  inserts the bolt. ORIGINAL rotation is -90. Remember to add 11 from the center of the circle on taskboard.
-8,250,80,12,0,DO NOT CHANGE z and rotation
-9,150,140,9,0,DO NOT CHANGE z and rotation
-10,360,240,51.5,0,DO NOT CHANGE z and rotation
-11,180,340,0,0,DO NOT CHANGE z and rotation
-12,140,260,0,0,DO NOT CHANGE z and rotation
-13,260,330,78,0,DO NOT CHANGE z and rotation
-14,230,170,51.5,0,DO NOT CHANGE z and rotation
-=======
 1,60,340,0,0,DO NOT CHANGE z and rotation
 2,50,50,0,0,DO NOT CHANGE z and rotation
 3,90,80,0,0,DO NOT CHANGE z and rotation
@@ -31,6 +14,5 @@
 12,260,140,0,0,DO NOT CHANGE z and rotation
 13,140,70,78,0,DO NOT CHANGE z and rotation
 14,170,230,51.5,0,DO NOT CHANGE z and rotation
->>>>>>> 8ae0a6dd
 6_large_pulley,0,-128,0,-90,DO NOT CHANGE ANYTHING
 7_2,3,0,0,90,DO NOT CHANGE ANYTHING