--- conflicted
+++ resolved
@@ -29,15 +29,9 @@
 
   <!-- Scene items (trays, bins...) -->
   <!-- <xacro:include filename="$(find o2as_scene_description)/urdf/taskboard_scene.xacro" /> -->
-<<<<<<< HEAD
-  <xacro:include filename="$(find o2as_scene_description)/urdf/kitting_scene.xacro" />
-  <!-- <xacro:include filename="$(find o2as_scene_description)/urdf/assembly_scene.xacro" /> -->
+  <!-- <xacro:include filename="$(find o2as_scene_description)/urdf/kitting_scene.xacro" /> -->
+  <xacro:include filename="$(find o2as_scene_description)/urdf/assembly_scene.xacro" />
   <!-- <xacro:include filename="$(find o2as_scene_description)/urdf/calibration_scene.xacro" /> -->
-=======
-  <!-- <xacro:include filename="$(find o2as_scene_description)
-  /urdf/kitting_scene.xacro" /> -->
-  <xacro:include filename="$(find o2as_scene_description)/urdf/assembly_scene.xacro" />
->>>>>>> 62656d71
   
   <!-- Robot bases -->
   <!-- Putting these at height 0.0 makes them intersect with the ground, so they are elevated. -->
