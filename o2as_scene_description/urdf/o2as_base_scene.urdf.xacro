<?xml version="1.0"?>
<robot xmlns:xacro="http://ros.org/wiki/xacro"
       name="o2as_base_scene" >

  <!-- This is the main file defining our robot arrangement and physical environment. -->

  <!-- Calibration from 20 August 2018 -->
  <!-- Calibration help: If the robot is not moving far enough to the calibration point, increase these distances -->
  <xacro:property name="a_bot_x" value="-0.011"/>
  <xacro:property name="a_bot_y" value="-0.5"/>
  <xacro:property name="b_bot_x" value="-0.004"/>
  <xacro:property name="b_bot_y" value="0.5"/>
  <xacro:property name="c_bot_x" value="-0.5"/>
  <xacro:property name="c_bot_y" value="0.0"/>

  <xacro:property name="bots_z" value="0.75"/>

  <!-- common stuff -->
  <xacro:include filename="$(find ur_description)/urdf/common.gazebo.xacro" />
  <xacro:include filename="$(find o2as_gazebo)/urdf/o2as_base_scene.gazebo" />
<<<<<<< HEAD
=======
  <xacro:include filename="$(find o2as_scene_description)/urdf/_d435.urdf.xacro" />
>>>>>>> 4b2f4cc3

  <!-- robots -->
  <!-- <xacro:include filename="$(find o2as_scene_description)/urdf/ur10.urdf.xacro" /> -->
  <xacro:include filename="$(find o2as_scene_description)/urdf/ur5.urdf.xacro" />
  <xacro:include filename="$(find o2as_scene_description)/urdf/ur3.urdf.xacro" />

  <!-- Scene items (trays, bins...) -->
  <xacro:include filename="$(find o2as_scene_description)/urdf/kitting_tray_with_partitions.xacro" />
  <!-- <xacro:include filename="$(find o2as_scene_description)/urdf/taskboard_scene.xacro" /> -->
  <!-- <xacro:include filename="$(find o2as_scene_description)/urdf/kitting_scene.xacro" /> -->
  <xacro:include filename="$(find o2as_scene_description)/urdf/assembly_scene.xacro" />
  
  <!-- Robot bases -->
  <!-- Putting these at height 0.0 makes them intersect with the ground, so they are elevated. -->
  <!-- There are some instabilities when the box is big, for some reason. -->
  <xacro:include filename="$(find o2as_scene_description)/urdf/o2as_base.xacro" />
  <xacro:o2as_base boxname="a_bot_base_smfl" parent="o2as_ground">
    <origin xyz="${a_bot_x-.65/2} ${a_bot_y-.65/2} ${bots_z-.06}" rpy="0 0 0" />   
  </xacro:o2as_base>
  <xacro:o2as_base boxname="b_bot_base_smfl" parent="o2as_ground">
    <origin xyz="${b_bot_x-.65/2} ${b_bot_y-.65/2} ${bots_z-.06}" rpy="0 0 0" />   
  </xacro:o2as_base>
  <xacro:o2as_base boxname="c_bot_base_smfl" parent="o2as_ground">
    <origin xyz="${c_bot_x-.65/2-.16} ${c_bot_y-.65/2-.1} ${bots_z-.06}" rpy="0 0 0" />   
  </xacro:o2as_base>

  <!-- Main workspace -->
  <!-- The surface is 0.01 m below the robot bases and the "workspace_center" frame. -->
  <xacro:include filename="$(find o2as_scene_description)/urdf/o2as_box.xacro" />
  <xacro:property name="plate_w" value="0.9"/>
  <xacro:property name="plate_l" value="0.75"/>
  <xacro:o2as_box boxname="workbox" box_w="${plate_w}" box_l="${plate_l}" box_h=".01" parent="o2as_ground">
    <origin xyz="${-plate_w/2+.1} ${-plate_l/2} ${bots_z}" rpy="0 0 0" />   
  </xacro:o2as_box>

  <link name="workspace_center" />
  <joint name="world_to_workspace" type="fixed">
    <parent link="o2as_ground" />
    <child link="workspace_center" />
    <origin xyz="0.0 0.0 ${bots_z+.01}" rpy="0.0 0.0 0.0" />
  </joint>

  <!-- Screw holder & screw tool visual -->
  <xacro:include filename="$(find o2as_scene_description)/urdf/screw_tools.xacro" />

  <!-- Feeders -->
  <!-- <xacro:include filename="$(find o2as_scene_description)/urdf/screw_feeder.xacro" />
  <xacro:screw_feeder feedername="m3_feeder" parent="a_bot_base_smfl">
    <origin xyz=".3 .4 .05" rpy="0 0 ${pi/2}" />   
  </xacro:screw_feeder>
  <xacro:screw_feeder feedername="m4_feeder" parent="c_bot_base_smfl">
    <origin xyz=".45 .05 .05" rpy="0 0 0" />   
  </xacro:screw_feeder> -->
  <!-- <xacro:screw_feeder feedername="m5_feeder" parent="c_bot_base_smfl">
    <origin xyz=".45 .2 .05" rpy="0 0 0" />   
  </xacro:screw_feeder> -->

  <!-- robot arms -->    
  <xacro:ur5_robot prefix="a_bot_" joint_limited="true"
    shoulder_pan_lower_limit="0.0" shoulder_pan_upper_limit="${pi}"
    shoulder_lift_lower_limit="${-pi}" shoulder_lift_upper_limit="0.0"
    elbow_joint_lower_limit="0.0" elbow_joint_upper_limit="${pi}"
    wrist_1_lower_limit="${-pi}" wrist_1_upper_limit="0.3"
    wrist_2_lower_limit="${-pi}" wrist_2_upper_limit="${pi}"
    wrist_3_lower_limit="${-pi}" wrist_3_upper_limit="${pi}"/>
  
  <xacro:ur5_robot prefix="b_bot_" joint_limited="true"
    shoulder_pan_lower_limit="${-pi}" shoulder_pan_upper_limit="${pi}"
    shoulder_lift_lower_limit="${-pi}" shoulder_lift_upper_limit="0.0"
    elbow_joint_lower_limit="0.0" elbow_joint_upper_limit="${pi}"
    wrist_1_lower_limit="${-pi}" wrist_1_upper_limit="0.3"
    wrist_2_lower_limit="${-pi}" wrist_2_upper_limit="${pi}"
    wrist_3_lower_limit="${-pi}" wrist_3_upper_limit="${pi}"/>
  
  <xacro:ur3_robot prefix="c_bot_" joint_limited="true"
    shoulder_pan_lower_limit="0.0" shoulder_pan_upper_limit="${pi}"
    shoulder_lift_lower_limit="${-pi}" shoulder_lift_upper_limit="0.0"
    elbow_joint_lower_limit="0.0" elbow_joint_upper_limit="${pi}"
    wrist_1_lower_limit="${-pi}" wrist_1_upper_limit="${pi}"
    wrist_2_lower_limit="${-pi}" wrist_2_upper_limit="${pi}"
    wrist_3_lower_limit="${-pi}" wrist_3_upper_limit="${pi}"/>

  <link name="o2as_ground" />

  <joint name="world_a_bot_joint" type="fixed">
    <parent link="o2as_ground" />
    <child link="a_bot_base_link" />
    <origin xyz="${a_bot_x} ${a_bot_y} ${bots_z}" rpy="0.0 0.0 0.0" />
  </joint>

  <joint name="world_b_bot_joint" type="fixed">
    <parent link="o2as_ground" />
    <child link = "b_bot_base_link" />
    <origin xyz="${b_bot_x} ${b_bot_y} ${bots_z}" rpy="0.0 0.0 ${-pi}" />
  </joint>

  <joint name="world_c_bot_joint" type="fixed">
    <parent link="o2as_ground" />
    <child link = "c_bot_base_link" />
    <origin xyz="${c_bot_x} ${c_bot_y} ${bots_z}" rpy="0.0 0.0 ${-pi/2}" />
  </joint>

  <!-- spawn and attach precision grippers -->
  <xacro:include filename="$(find o2as_scene_description)/urdf/precision_gripper.xacro" />
  <xacro:precision_gripper prefix="a_bot_"  grippername = "gripper" parent = "a_bot_tool0">
    <origin xyz="0.0 0 0.04" rpy="0 ${pi/2} 0"/>
  </xacro:precision_gripper>
  
<<<<<<< HEAD
=======
  <xacro:include filename="$(find o2as_scene_description)/urdf/robotiq_85_gripper_with_ft300.urdf.xacro" />
  <!-- <xacro:robotiq_85_gripper_o2as prefix="b_bot_" parent = "b_bot_ee_link" /> -->
  <xacro:robotiq_85_gripper_o2as prefix="c_bot_" parent = "c_bot_ee_link"/>

>>>>>>> 4b2f4cc3
  <!-- spawn and attach dual suction grippers -->
  <xacro:include filename="$(find o2as_scene_description)/urdf/dual_suction_gripper.urdf.xacro" />
  <xacro:dual_suction_gripper_o2as prefix="b_bot_" parent = "b_bot_ee_link">
    <origin xyz="0 0 0" rpy="0 0 0"/>
  </xacro:dual_suction_gripper_o2as>

  <!-- spawn and attach dual robotiq 85 grippers -->
  <xacro:include filename="$(find o2as_scene_description)/urdf/robotiq_85_gripper_with_ft300.urdf.xacro" />
  <xacro:robotiq_85_gripper_o2as prefix="b_bot_" parent = "b_bot_ee_link" />
  <xacro:robotiq_85_gripper_o2as prefix="c_bot_" parent = "c_bot_ee_link"/>

  <!-- Add cameras -->
  <xacro:include filename="$(find o2as_realsense2_camera)/urdf/_d435.urdf.xacro" />
  <link name="b_bot_cam_holder_link" />
  <joint name="b_bot_cam_holder_joint" type="fixed">
    <parent link="b_bot_wrist_2_link" />
    <child  link="b_bot_cam_holder_link" />
    <origin xyz="0.0 -0.06 0.16" rpy="0.0 0.0 ${pi/2}" />
  </joint>
<<<<<<< HEAD
  <xacro:sensor_d435 prefix="b_bot_" parent="b_bot_cam_holder_link">
    <origin xyz="0 0 0" rpy="0 0 0"/>
  </xacro:sensor_d435>
  <xacro:sensor_d435 prefix="d_bot_" parent="o2as_ground">
    <!-- <origin xyz="0 0 ${bots_z + 0.9}" rpy="0 ${pi/2} ${pi}"/> -->
    <origin xyz="0 0 2" rpy="0 ${pi/2} ${pi}"/>
  </xacro:sensor_d435>

  <!-- spawn and attach AR markers -->
=======

  <xacro:o2as_sensor_d435 prefix="b_bot_" parent="b_bot_cam_holder_link">
    <origin xyz="0 0 0" rpy="0 0 0"/>
  </xacro:o2as_sensor_d435>

  <!-- <link name="d_bot_cam_holder_link" />
  <joint name="d_bot_cam_holder_joint" type="fixed">
    <parent link="o2as_ground" />
    <child  link="d_bot_cam_holder_link" />
    <origin xyz="0.0 0.0 2.0" rpy="0.0 ${pi/2} 0.0" />
  </joint>

  <xacro:sensor_d435 prefix="d_bot_" parent="d_bot_cam_holder_link">
    <origin xyz="0 0 0" rpy="0 0 0"/>
  </xacro:sensor_d435> -->

  <!-- spawn and attach AR marker -->
>>>>>>> 4b2f4cc3
  <xacro:include filename="$(find o2as_gazebo)/urdf/o2as_ar_marker.urdf.xacro"/>
  <xacro:o2as_ar_marker prefix="a_bot_" parent="a_bot_wrist_3_link"
   marker_id="17">
    <origin xyz="0.0 -0.07 0.0" rpy="${pi/2} 0 0"/>
  </xacro:o2as_ar_marker>
  <xacro:o2as_ar_marker prefix="b_bot_" parent="b_bot_wrist_3_link"
   marker_id="26">
    <origin xyz="0.0 -0.07 0.0" rpy="${pi/2} 0 0"/>
  </xacro:o2as_ar_marker>
    <xacro:o2as_ar_marker prefix="c_bot_" parent="c_bot_wrist_3_link"
   marker_id="256">
    <origin xyz="0.0 -0.06 0.0" rpy="${pi/2} 0 0"/>
  </xacro:o2as_ar_marker>

  <!-- Add PhoXi 3D scanners -->
  <xacro:include filename="$(find o2as_scene_description)/urdf/phoxi_m_camera.urdf.xacro" />
  <xacro:phoxi_m_camera prefix="a_" parent="o2as_ground">
    <!-- <origin xyz="0.56 0 ${bots_z + .1 + .8}" rpy="${-160*pi/180} 0 ${pi/2}"/> -->
    <origin xyz="0.46 0 ${bots_z + .1 + .8}" rpy="${-160*pi/180} 0 ${pi/2}"/>
  </xacro:phoxi_m_camera>

  <!-- I would like to remove the "world" link definition, but apparently it is necessary for Gazebo -->
  <link name="world" />
  <joint name="world_o2as_joint" type="fixed">
    <parent link="world" />
    <child link="o2as_ground" />
    <origin xyz="0.0 0.0 0.0" rpy="0.0 0.0 0.0" />
  </joint>
 
</robot><|MERGE_RESOLUTION|>--- conflicted
+++ resolved
@@ -18,10 +18,7 @@
   <!-- common stuff -->
   <xacro:include filename="$(find ur_description)/urdf/common.gazebo.xacro" />
   <xacro:include filename="$(find o2as_gazebo)/urdf/o2as_base_scene.gazebo" />
-<<<<<<< HEAD
-=======
   <xacro:include filename="$(find o2as_scene_description)/urdf/_d435.urdf.xacro" />
->>>>>>> 4b2f4cc3
 
   <!-- robots -->
   <!-- <xacro:include filename="$(find o2as_scene_description)/urdf/ur10.urdf.xacro" /> -->
@@ -124,49 +121,29 @@
     <origin xyz="${c_bot_x} ${c_bot_y} ${bots_z}" rpy="0.0 0.0 ${-pi/2}" />
   </joint>
 
-  <!-- spawn and attach precision grippers -->
+  <!-- spawn and attach grippers -->
   <xacro:include filename="$(find o2as_scene_description)/urdf/precision_gripper.xacro" />
   <xacro:precision_gripper prefix="a_bot_"  grippername = "gripper" parent = "a_bot_tool0">
     <origin xyz="0.0 0 0.04" rpy="0 ${pi/2} 0"/>
   </xacro:precision_gripper>
   
-<<<<<<< HEAD
-=======
   <xacro:include filename="$(find o2as_scene_description)/urdf/robotiq_85_gripper_with_ft300.urdf.xacro" />
   <!-- <xacro:robotiq_85_gripper_o2as prefix="b_bot_" parent = "b_bot_ee_link" /> -->
   <xacro:robotiq_85_gripper_o2as prefix="c_bot_" parent = "c_bot_ee_link"/>
 
->>>>>>> 4b2f4cc3
   <!-- spawn and attach dual suction grippers -->
   <xacro:include filename="$(find o2as_scene_description)/urdf/dual_suction_gripper.urdf.xacro" />
   <xacro:dual_suction_gripper_o2as prefix="b_bot_" parent = "b_bot_ee_link">
     <origin xyz="0 0 0" rpy="0 0 0"/>
   </xacro:dual_suction_gripper_o2as>
 
-  <!-- spawn and attach dual robotiq 85 grippers -->
-  <xacro:include filename="$(find o2as_scene_description)/urdf/robotiq_85_gripper_with_ft300.urdf.xacro" />
-  <xacro:robotiq_85_gripper_o2as prefix="b_bot_" parent = "b_bot_ee_link" />
-  <xacro:robotiq_85_gripper_o2as prefix="c_bot_" parent = "c_bot_ee_link"/>
-
   <!-- Add cameras -->
-  <xacro:include filename="$(find o2as_realsense2_camera)/urdf/_d435.urdf.xacro" />
   <link name="b_bot_cam_holder_link" />
   <joint name="b_bot_cam_holder_joint" type="fixed">
     <parent link="b_bot_wrist_2_link" />
     <child  link="b_bot_cam_holder_link" />
     <origin xyz="0.0 -0.06 0.16" rpy="0.0 0.0 ${pi/2}" />
   </joint>
-<<<<<<< HEAD
-  <xacro:sensor_d435 prefix="b_bot_" parent="b_bot_cam_holder_link">
-    <origin xyz="0 0 0" rpy="0 0 0"/>
-  </xacro:sensor_d435>
-  <xacro:sensor_d435 prefix="d_bot_" parent="o2as_ground">
-    <!-- <origin xyz="0 0 ${bots_z + 0.9}" rpy="0 ${pi/2} ${pi}"/> -->
-    <origin xyz="0 0 2" rpy="0 ${pi/2} ${pi}"/>
-  </xacro:sensor_d435>
-
-  <!-- spawn and attach AR markers -->
-=======
 
   <xacro:o2as_sensor_d435 prefix="b_bot_" parent="b_bot_cam_holder_link">
     <origin xyz="0 0 0" rpy="0 0 0"/>
@@ -184,25 +161,15 @@
   </xacro:sensor_d435> -->
 
   <!-- spawn and attach AR marker -->
->>>>>>> 4b2f4cc3
   <xacro:include filename="$(find o2as_gazebo)/urdf/o2as_ar_marker.urdf.xacro"/>
-  <xacro:o2as_ar_marker prefix="a_bot_" parent="a_bot_wrist_3_link"
-   marker_id="17">
-    <origin xyz="0.0 -0.07 0.0" rpy="${pi/2} 0 0"/>
-  </xacro:o2as_ar_marker>
   <xacro:o2as_ar_marker prefix="b_bot_" parent="b_bot_wrist_3_link"
    marker_id="26">
     <origin xyz="0.0 -0.07 0.0" rpy="${pi/2} 0 0"/>
-  </xacro:o2as_ar_marker>
-    <xacro:o2as_ar_marker prefix="c_bot_" parent="c_bot_wrist_3_link"
-   marker_id="256">
-    <origin xyz="0.0 -0.06 0.0" rpy="${pi/2} 0 0"/>
   </xacro:o2as_ar_marker>
 
   <!-- Add PhoXi 3D scanners -->
   <xacro:include filename="$(find o2as_scene_description)/urdf/phoxi_m_camera.urdf.xacro" />
   <xacro:phoxi_m_camera prefix="a_" parent="o2as_ground">
-    <!-- <origin xyz="0.56 0 ${bots_z + .1 + .8}" rpy="${-160*pi/180} 0 ${pi/2}"/> -->
     <origin xyz="0.46 0 ${bots_z + .1 + .8}" rpy="${-160*pi/180} 0 ${pi/2}"/>
   </xacro:phoxi_m_camera>
 
