<?xml version="1.0"?>
<robot xmlns:xacro="http://www.ros.org/wiki/xacro"
       name="o2as_base_scene" >


  <!-- Calibration from 20 August 2018 -->
  <!-- Calibration help: If the robot is not moving far enough to the calibration point, increase these distances -->
  <xacro:property name="a_bot_x" value="-0.01"/>
  <xacro:property name="a_bot_y" value="-0.5"/>
  <xacro:property name="b_bot_x" value="-0.009"/>
  <xacro:property name="b_bot_y" value="0.503"/>
  <xacro:property name="b_bot_theta" value="-3.12832815"/>
  <!-- The above is 0.76 degrees away from pi (Sep 17; not perfect) -->
  <xacro:property name="c_bot_x" value="-0.499"/>
  <xacro:property name="c_bot_y" value="0.0"/>

  <xacro:property name="bots_z" value="0.75"/>

  <!-- This is the main file defining our robot arrangement and physical environment. -->

  <!-- common stuff -->
  <xacro:include filename="$(find ur_description)/urdf/common.gazebo.xacro" />
  <xacro:include filename="$(find o2as_gazebo)/urdf/o2as_base_scene.gazebo" />

  <!-- robots -->
  <!-- <xacro:include filename="$(find o2as_scene_description)/urdf/ur10.urdf.xacro" /> -->
  <xacro:include filename="$(find o2as_scene_description)/urdf/ur5.urdf.xacro" />
  <xacro:include filename="$(find o2as_scene_description)/urdf/ur3.urdf.xacro" />

  <!-- Scene items (trays, bins...) -->
  <!-- <xacro:include filename="$(find o2as_scene_description)/urdf/taskboard_scene.xacro" /> -->
  <!-- <xacro:include filename="$(find o2as_scene_description)/urdf/kitting_scene.xacro" /> -->
  <!-- <xacro:include filename="$(find o2as_scene_description)/urdf/assembly_scene.xacro" /> -->
  
  <!-- Robot bases -->
  <!-- Putting these at height 0.0 makes them intersect with the ground, so they are elevated. -->
  <!-- There are some instabilities when the box is big, for some reason. -->
  <xacro:include filename="$(find o2as_scene_description)/urdf/o2as_base.xacro" />
  <xacro:o2as_base boxname="a_bot_base_smfl" parent="o2as_ground">
    <origin xyz="${a_bot_x-.65/2} ${a_bot_y-.65/2} 0.69" rpy="0 0 0" />   
  </xacro:o2as_base>
  <xacro:o2as_base boxname="b_bot_base_smfl" parent="o2as_ground">
    <origin xyz="${b_bot_x-.65/2} ${b_bot_y-.65/2} 0.69" rpy="0 0 0" />   
  </xacro:o2as_base>
  <xacro:o2as_base boxname="c_bot_base_smfl" parent="o2as_ground">
    <origin xyz="${c_bot_x-.65/2-.165} ${c_bot_y-.65/2-.095} 0.69" rpy="0 0 0" />   
  </xacro:o2as_base>

  <!-- Main workspace -->
  <!-- The surface is 0.01 m below the robot bases and the "workspace_center" frame. -->
  <xacro:include filename="$(find o2as_scene_description)/urdf/o2as_box.xacro" />
  <xacro:property name="plate_w" value="0.9"/>
  <xacro:property name="plate_l" value="0.75"/>
  <xacro:property name="plate_cut_w" value="0.03"/>
  <xacro:property name="plate_cut_l" value="0.14"/>
  <xacro:o2as_box boxname="workbox1" box_w="${plate_w}" box_l="${plate_l-plate_cut_l}" box_h=".01" parent="o2as_ground">
    <origin xyz="${-plate_w/2 +.08} ${-(plate_l/2)} ${bots_z}" rpy="0 0 0" />   
  </xacro:o2as_box>
  <xacro:o2as_box boxname="workbox2" box_w="${plate_w-plate_cut_w}" box_l="${plate_cut_l}" box_h=".01" parent="o2as_ground">
    <origin xyz="${-plate_w/2 +.08+0.03} ${-plate_l/2+plate_l-plate_cut_l} ${bots_z}" rpy="0 0 0" />   
  </xacro:o2as_box>
  <link name="workspace_center" />
  <joint name="world_to_workspace" type="fixed">
    <parent link="o2as_ground" />
    <child link="workspace_center" />
    <origin xyz="0.0 0.0 ${bots_z+.01}" rpy="0.0 0.0 0.0" />
  </joint>

  <!-- Screw holder & screw tool visual -->
  <xacro:include filename="$(find o2as_scene_description)/urdf/screw_tools.xacro" />

  <!-- robot arms -->    
  <xacro:ur5_robot prefix="a_bot_" joint_limited="false"
    shoulder_pan_lower_limit="${-pi}" shoulder_pan_upper_limit="${pi}"
    shoulder_lift_lower_limit="${-pi}" shoulder_lift_upper_limit="${pi}"
    elbow_joint_lower_limit="0.0" elbow_joint_upper_limit="${pi}"
    wrist_1_lower_limit="${-pi}" wrist_1_upper_limit="${pi}"
    wrist_2_lower_limit="${-pi}" wrist_2_upper_limit="${pi}"
    wrist_3_lower_limit="${-pi}" wrist_3_upper_limit="${pi}"/>
  
  <xacro:ur5_robot prefix="b_bot_" joint_limited="false"
    shoulder_pan_lower_limit="${-pi}" shoulder_pan_upper_limit="${pi}"
    shoulder_lift_lower_limit="${-pi}" shoulder_lift_upper_limit="${pi}"
    elbow_joint_lower_limit="0.0" elbow_joint_upper_limit="${pi}"
    wrist_1_lower_limit="${-pi}" wrist_1_upper_limit="${pi}"
    wrist_2_lower_limit="${-pi}" wrist_2_upper_limit="${pi}"
    wrist_3_lower_limit="${-pi}" wrist_3_upper_limit="${pi}"/>
  
  <xacro:ur3_robot prefix="c_bot_" joint_limited="false"
    shoulder_pan_lower_limit="${-pi}" shoulder_pan_upper_limit="${pi}"
    shoulder_lift_lower_limit="${-pi}" shoulder_lift_upper_limit="${pi}"
    elbow_joint_lower_limit="0.0" elbow_joint_upper_limit="${pi}"
    wrist_1_lower_limit="${-pi}" wrist_1_upper_limit="${pi}"
    wrist_2_lower_limit="${-pi}" wrist_2_upper_limit="${pi}"
    wrist_3_lower_limit="${-pi*5/4}" wrist_3_upper_limit="${pi*5/4}"/>

  <link name="o2as_ground" />

  <joint name="world_a_bot_joint" type="fixed">
    <parent link="o2as_ground" />
    <child link="a_bot_base_link" />
    <origin xyz="${a_bot_x} ${a_bot_y} ${bots_z}" rpy="0.0 0.0 0.0" />
  </joint>

  <joint name="world_b_bot_joint" type="fixed">
    <parent link="o2as_ground" />
    <child link = "b_bot_base_link" />
    <origin xyz="${b_bot_x} ${b_bot_y} ${bots_z}" rpy="0.0 0.0 ${b_bot_theta}" />
  </joint>

  <joint name="world_c_bot_joint" type="fixed">
    <parent link="o2as_ground" />
    <child link = "c_bot_base_link" />
    <origin xyz="${c_bot_x} ${c_bot_y} ${bots_z}" rpy="0.0 0.0 ${-pi/2}" />
  </joint>

  <!-- spawn and attach grippers -->
  <!-- <xacro:include filename="$(find o2as_scene_description)/urdf/precision_gripper.xacro" />
  <xacro:precision_gripper prefix="a_bot_"  grippername = "gripper" parent = "a_bot_tool0">
    <origin xyz="0.0 0 0.04" rpy="0 ${pi/2} 0"/>
  </xacro:precision_gripper> -->

  <xacro:include filename="$(find o2as_scene_description)/urdf/InnerOnlyGripper.xacro" />
  <xacro:InnerOnlyGripper prefix="a_bot_"  grippername = "gripper" parent = "a_bot_tool0">
    <origin xyz="0.0 0 0.0" rpy="0 0 0"/>
  </xacro:InnerOnlyGripper>

  <!-- spawn and attach dual suction grippers -->
  <!-- <xacro:include filename="$(find o2as_scene_description)/urdf/dual_suction_gripper.urdf.xacro" />
  <xacro:dual_suction_gripper_o2as prefix="b_bot_" parent = "b_bot_ee_link">
    <origin xyz="0 0 0" rpy="0 0 0"/>
  </xacro:dual_suction_gripper_o2as> -->

  <!-- spawn and attach dual robotiq 85 grippers -->
  <xacro:include filename="$(find o2as_scene_description)/urdf/robotiq_b_bot_gripper.urdf.xacro" />
  <xacro:o2as_b_bot_gripper prefix="b_bot_" parent = "b_bot_ee_link" />
  <xacro:include filename="$(find o2as_scene_description)/urdf/robotiq_c_bot_gripper.urdf.xacro" />
  <xacro:o2as_c_bot_gripper prefix="c_bot_" parent = "c_bot_ee_link"/>

  <!-- Add cameras -->
  <xacro:include filename="$(find o2as_realsense2_camera)/urdf/_d435.urdf.xacro" />
  <link name="c_bot_cam_holder_link" />
  <joint name="c_bot_cam_holder_joint" type="fixed">
    <parent link="c_bot_wrist_2_link" />
    <child  link="c_bot_cam_holder_link" />
    <origin xyz="0.0 -0.06 ${0.09465 + .13}" rpy="0.0 0.0 ${pi/2}" />
  </joint>
  <xacro:sensor_d435 prefix="c_bot_" parent="c_bot_cam_holder_link">
    <origin xyz="0 0 0" rpy="0 0 0"/>
  </xacro:sensor_d435>
  <xacro:include filename="$(find o2as_realsense2_camera)/urdf/_d435.urdf.xacro" />
  <link name="a_bot_cam_holder_link" />
  <joint name="a_bot_cam_holder_joint" type="fixed">
    <parent link="a_bot_wrist_2_link" />
    <child  link="a_bot_cam_holder_link" />
    <origin xyz="0.0 -0.06 ${0.09465 + .13}" rpy="0.0 0.0 ${pi/2}" />
  </joint>
  <xacro:sensor_d435 prefix="a_bot_" parent="a_bot_cam_holder_link">
    <origin xyz="0 0 0" rpy="0 0 0"/>
  </xacro:sensor_d435>
  <!-- <xacro:sensor_d435 prefix="d_bot_" parent="o2as_ground">
    <origin xyz="0 0 ${bots_z + 0.9}" rpy="0 ${pi/2} 0"/>
  </xacro:sensor_d435> -->

  <!-- spawn and attach AR markers -->
  <xacro:include filename="$(find o2as_gazebo)/urdf/o2as_ar_marker.urdf.xacro"/>
  <!-- <xacro:o2as_ar_marker prefix="a_bot_" -->
  <!-- 			parent="a_bot_ee_link" -->
  <!-- 			marker_id="26"> -->
  <!--   <origin xyz="0.08 0.00 0.065" rpy="0 0 0"/> -->
  <!-- </xacro:o2as_ar_marker> -->

  <!-- <xacro:o2as_ar_marker prefix="b_bot_" -->
  <!-- 			parent="b_bot_dual_suction_gripper_base_link" -->
  <!-- 			marker_id="26"> -->
  <!--   <origin xyz="0.063 0.0 0.0215" rpy="0 0 0"/> -->
  <!-- </xacro:o2as_ar_marker> -->
  <!-- <xacro:o2as_ar_marker prefix="b_bot_" -->
  <!-- 			parent="b_bot_single_suction_gripper_base_link" -->
  <!-- 			marker_id="26"> -->
  <!--   <origin xyz="0.063 0.0 0.0215" rpy="0 0 0"/> -->
  <!-- </xacro:o2as_ar_marker> -->
  <xacro:o2as_ar_marker prefix="b_bot_"
			parent="b_bot_robotiq_85_tip_link"
			marker_id="26">
    <origin xyz="0.0 0.0 0.0185" rpy="0 0 0"/>
  </xacro:o2as_ar_marker>
  <xacro:o2as_ar_marker prefix="c_bot_"
			parent="c_bot_robotiq_85_tip_link"
			marker_id="26">
    <origin xyz="0.0 0.0 0.0185" rpy="0 0 0"/>
  </xacro:o2as_ar_marker>
  <xacro:o2as_ar_marker prefix="workspace_"
			parent="workspace_center"
			marker_id="256">
    <origin xyz="0.0 0.0 0.0005" rpy="0 0 0"/>
  </xacro:o2as_ar_marker>

  <!-- Add PhoXi 3D scanners -->
  <xacro:include filename="$(find o2as_scene_description)/urdf/phoxi_m_camera.urdf.xacro" />
  <xacro:phoxi_m_camera prefix="a_" parent="o2as_ground">
    <!-- <origin xyz="0.56 0 ${bots_z + .1 + .8}" rpy="${-160*pi/180} 0 ${pi/2}"/> -->
<<<<<<< HEAD
    <origin xyz="0.65526 -0.018791 1.4169"
	    rpy="${-149.595*pi/180} ${0.473*pi/180} ${91.976*pi/180}"/>
=======
    <!-- <origin xyz="0.46 0 ${bots_z + .1 + .8}" rpy="${-160*pi/180} 0 ${pi/2}"/> -->
    <origin xyz="0.65526 -0.018791 1.4169" rpy="${-149.595*pi/180} ${0.473*pi/180} ${91.976*pi/180}" />
>>>>>>> d9005803
  </xacro:phoxi_m_camera>

  <!-- I would like to remove the "world" link definition, but apparently it is necessary for Gazebo -->
  <link name="world" />
  <joint name="world_o2as_joint" type="fixed">
    <parent link="world" />
    <child link="o2as_ground" />
    <origin xyz="0.0 0.0 0.0" rpy="0.0 0.0 0.0" />
  </joint>
 
</robot><|MERGE_RESOLUTION|>--- conflicted
+++ resolved
@@ -200,13 +200,8 @@
   <xacro:include filename="$(find o2as_scene_description)/urdf/phoxi_m_camera.urdf.xacro" />
   <xacro:phoxi_m_camera prefix="a_" parent="o2as_ground">
     <!-- <origin xyz="0.56 0 ${bots_z + .1 + .8}" rpy="${-160*pi/180} 0 ${pi/2}"/> -->
-<<<<<<< HEAD
-    <origin xyz="0.65526 -0.018791 1.4169"
-	    rpy="${-149.595*pi/180} ${0.473*pi/180} ${91.976*pi/180}"/>
-=======
     <!-- <origin xyz="0.46 0 ${bots_z + .1 + .8}" rpy="${-160*pi/180} 0 ${pi/2}"/> -->
     <origin xyz="0.65526 -0.018791 1.4169" rpy="${-149.595*pi/180} ${0.473*pi/180} ${91.976*pi/180}" />
->>>>>>> d9005803
   </xacro:phoxi_m_camera>
 
   <!-- I would like to remove the "world" link definition, but apparently it is necessary for Gazebo -->
