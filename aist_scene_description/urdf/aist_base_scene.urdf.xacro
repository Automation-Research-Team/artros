<?xml version="1.0"?>
<robot xmlns:xacro="http://www.ros.org/wiki/xacro"
        name="aist_base_scene" >


  <!-- Calibration help: If the robot is not moving far enough to the calibration point, increase these distances -->
  <xacro:property name="a_bot_x" value="0"/>
  <xacro:property name="a_bot_y" value="0"/>
  <xacro:property name="a_bot_z" value="0"/>
  <!-- <xacro:property name="a_bot_theta" value="${pi}"/> -->
  <xacro:property name="b_bot_x" value="0"/>
  <xacro:property name="b_bot_y" value="0.50"/>
  <xacro:property name="b_bot_theta" value="${pi}"/>

  <xacro:property name="bots_z" value="0"/>

  <!-- This is the main file defining our robot arrangement and physical environment. -->

  <!-- common stuff -->
  <xacro:include filename="$(find ur_description)/urdf/common.gazebo.xacro" />
  <xacro:include filename="$(find aist_gazebo)/urdf/aist_base_scene.gazebo" />

  <!-- robots -->
  <xacro:include filename="$(find o2as_scene_description)/urdf/ur5.urdf.xacro" />

  <!-- Scene items (trays, bins...) -->
  <!-- <xacro:include filename="$(find aist_scene_description)/urdf/aist_kitting_scene.xacro" /> -->

  <!-- Robot bases -->
  <!-- Putting these at height 0.0 makes them intersect with the ground, so they are elevated. -->
  <!-- There are some instabilities when the box is big, for some reason. -->
  <!-- <xacro:include filename="$(find aist_scene_description)/urdf/aist_base.xacro" /> -->
  <!-- <xacro:aist_base boxname="a_bot_base_smfl" parent="o2as_ground"> -->
    <!-- <origin xyz="${a_bot_x-0.225/2} ${a_bot_y-0.225/2} 0.72" rpy="0 0 0" /> -->
  <!-- </xacro:aist_base> -->
  <!-- <xacro:aist_base boxname="b_bot_base_smfl" parent="o2as_ground"> -->
    <!-- <origin xyz="${b_bot_x-0.225/2} ${b_bot_y-0.225/2} 0.72" rpy="0 0 0" /> -->
  <!-- </xacro:aist_base> -->

  <!-- Main workspace -->
  <!-- The surface is 0.01 m below the robot bases and the "workspace_center" frame. -->
  <xacro:include filename="$(find o2as_scene_description)/urdf/o2as_box.xacro"/>
  <!-- <xacro:property name="plate_w" value="0.598"/> -->
  <!-- <xacro:property name="plate_l" value="0.899"/> -->
  <!-- <xacro:o2as_box boxname="workbox" box_w="${plate_w}" box_l="${plate_l}" box_h=".01" parent="o2as_ground"> -->
    <!-- <origin xyz="${-plate_w/2} ${-plate_l/2-0.062} ${bots_z}" rpy="0 0 0" /> -->
  <!-- </xacro:o2as_box> -->
  <!-- <link name="workspace_center" /> -->
  <!-- <joint name="world_to_workspace" type="fixed"> -->
    <!-- <parent link="o2as_ground" /> -->
    <!-- <child link="workspace_center" /> -->
    <!-- <origin xyz="0.0 0.0 ${bots_z+.01}" rpy="0.0 0.0 0.0" /> -->
  <!-- </joint> -->

  <!-- robot arms -->
  <xacro:ur5_robot prefix="a_bot_" joint_limited="false"
    shoulder_pan_lower_limit="${-pi}" shoulder_pan_upper_limit="${pi}"
    shoulder_lift_lower_limit="${-pi}" shoulder_lift_upper_limit="${pi}"
    elbow_joint_lower_limit="0.0" elbow_joint_upper_limit="${pi}"
    wrist_1_lower_limit="${-pi}" wrist_1_upper_limit="${pi}"
    wrist_2_lower_limit="${-pi}" wrist_2_upper_limit="${pi}"
    wrist_3_lower_limit="${-pi}" wrist_3_upper_limit="${pi}"/>

  <!-- <xacro:ur5_robot prefix="b_bot_" joint_limited="false"
    shoulder_pan_lower_limit="${-pi}" shoulder_pan_upper_limit="${pi}"
    shoulder_lift_lower_limit="${-pi}" shoulder_lift_upper_limit="${pi}"
    elbow_joint_lower_limit="0.0" elbow_joint_upper_limit="${pi}"
    wrist_1_lower_limit="${-pi}" wrist_1_upper_limit="${pi}"
    wrist_2_lower_limit="${-pi}" wrist_2_upper_limit="${pi}"
    wrist_3_lower_limit="${-pi}" wrist_3_upper_limit="${pi}"/> -->

  <link name="o2as_ground" />

  <joint name="world_a_bot_joint" type="fixed">
    <parent link="o2as_ground" />
    <child link = "a_bot_base_link" />
    <origin xyz="${a_bot_x} ${a_bot_y} ${a_bot_z}" rpy="0.0 0.0 0.0" />
  </joint>

  <!-- <joint name="world_b_bot_joint" type="fixed"> -->
    <!-- <parent link="o2as_ground" /> -->
    <!-- <child link = "b_bot_base_link" /> -->
    <!-- <origin xyz="${b_bot_x} ${b_bot_y} ${bots_z}" rpy="0.0 0.0 ${b_bot_theta}" /> -->
  <!-- </joint> -->

  <!-- Spawn and attach force sensor -->
  <xacro:include filename="$(find o2as_scene_description)/urdf/ft300.urdf.xacro" />
  <xacro:ft300 prefix="a_bot_" parent="a_bot_ee_link" />
  <!-- <xacro:ft300 prefix="b_bot_" parent="b_bot_ee_link" /> -->

  <!-- Spawn and attach gripper -->
  <xacro:include filename="$(find o2as_scene_description)/urdf/robotiq_85_gripper_with_tip_link.urdf.xacro" />
  <xacro:robotiq_85_gripper_with_tip_link prefix="a_bot_"
					  parent="a_bot_ft300_frange_link">
    <origin xyz="0 0 0" rpy="0 0 0"/>
  </xacro:robotiq_85_gripper_with_tip_link>

  <!-- <xacro:include filename="$(find o2as_scene_description)/urdf/single_suction_gripper.urdf.xacro" />
  <xacro:single_suction_gripper_o2as prefix="b_bot_"
  				     parent="b_bot_ft300_frange_link">
    <origin xyz="0 0 0" rpy="0 ${0*pi/180} 0"/>
<<<<<<< HEAD
  </xacro:single_suction_gripper_o2as>
=======
  </xacro:single_suction_gripper_o2as> -->
  <!-- <xacro:include filename="$(find aist_scene_description)/urdf/single_suction_gripper_with_ft300.urdf.xacro" /> -->
  <!-- <xacro:single_suction_gripper_with_ft300 prefix="b_bot_" -->
  <!-- 				     parent="b_bot_ee_link"/> -->
>>>>>>> a737d126

  <!-- Add virtual wall to avoid collisions-->
  <xacro:o2as_box boxname="vtable" box_w="2" box_l="2" box_h="0.01" parent="world">
    <origin xyz="-1 0 0" rpy="0 0 0"/>
  </xacro:o2as_box>
  <xacro:o2as_box boxname="vwall1" box_w="0.01" box_l="0.5" box_h="0.6" parent="o2as_ground">
    <origin xyz="0.67 0.25 0" rpy="0 0 0"/>
  </xacro:o2as_box>

  <!-- Add PhoXi 3D scanner -->
  <xacro:include filename="$(find o2as_scene_description)/urdf/phoxi_m_camera.urdf.xacro" />
  <xacro:phoxi_m_camera prefix="a_" parent="o2as_ground">
<<<<<<< HEAD
    <!-- <origin xyz="0.679997723974 0.0866831188148 1.46958049634" -->
    <!-- 	    rpy="${-143.76356757*pi/180} -->
    <!-- 		 ${0.312453823638*pi/180} ${85.5565266354*pi/180}"/> -->
    <origin xyz="0.679997723974 0.0866831188148 1.46958049634"
	    rpy="${-145.0*pi/180}
		 ${0.0*pi/180} ${90.0*pi/180}"/>
  </xacro:phoxi_m_camera>

  <!-- Add AR markers -->
  <xacro:include filename="$(find aist_gazebo)/urdf/aist_ar_marker.urdf.xacro"/>

  <xacro:aist_ar_marker prefix="a_bot_"
  			parent="a_bot_robotiq_85_tip_link"
  			marker_id="26">
    <origin xyz="0.0 0.0 0.0185" rpy="0 0 0"/>
  </xacro:aist_ar_marker>

  <xacro:aist_ar_marker prefix="b_bot_"
      parent="b_bot_single_suction_gripper_base_link"
      marker_id="26">
    <origin xyz="0.063 0.0 0.0215" rpy="0 0 0"/>
  </xacro:aist_ar_marker>

  <xacro:aist_ar_marker_16cm prefix="workspace_"
      parent="workspace_center"
      marker_id="32">
    <origin xyz="0.0 0.0 0.0005" rpy="0 0 0"/>
  </xacro:aist_ar_marker_16cm>
=======
    <origin xyz="0.533753808105 0.512093727977 0.904786289459"
	    rpy="${-152.051675662*pi/180} ${1.32492983016*pi/180} ${88.0374935002*pi/180}"/>
    <!-- <origin xyz="0.679997723974 0.5 0.7" -->
    <!-- 	    rpy="${-143.76356757*pi/180} -->
    <!-- 		 ${0.312453823638*pi/180} ${85.5565266354*pi/180}"/> -->
  </xacro:phoxi_m_camera>

  <link name="workspace_center"/>
  <joint name="a_bot_to_workspace_joint" type="fixed">
    <parent link="o2as_ground"/>
    <child link="workspace_center"/>
    <origin xyz="0 0.5 0" rpy="0 0 0"/>
  </joint>
>>>>>>> a737d126

  <!-- I would like to remove the "world" link definition, but apparently it is necessary for Gazebo -->
  <link name="world" />
  <joint name="world_o2as_joint" type="fixed">
    <parent link="world" />
    <child link="o2as_ground" />
    <origin xyz="0.0 0.0 0.01" rpy="0.0 0.0 0.0" />
  </joint>

</robot><|MERGE_RESOLUTION|>--- conflicted
+++ resolved
@@ -5,14 +5,13 @@
 
   <!-- Calibration help: If the robot is not moving far enough to the calibration point, increase these distances -->
   <xacro:property name="a_bot_x" value="0"/>
-  <xacro:property name="a_bot_y" value="0"/>
-  <xacro:property name="a_bot_z" value="0"/>
+  <xacro:property name="a_bot_y" value="-0.4875"/>
   <!-- <xacro:property name="a_bot_theta" value="${pi}"/> -->
   <xacro:property name="b_bot_x" value="0"/>
-  <xacro:property name="b_bot_y" value="0.50"/>
+  <xacro:property name="b_bot_y" value="0.4875"/>
   <xacro:property name="b_bot_theta" value="${pi}"/>
 
-  <xacro:property name="bots_z" value="0"/>
+  <xacro:property name="bots_z" value="0.77"/>
 
   <!-- This is the main file defining our robot arrangement and physical environment. -->
 
@@ -40,17 +39,20 @@
   <!-- Main workspace -->
   <!-- The surface is 0.01 m below the robot bases and the "workspace_center" frame. -->
   <xacro:include filename="$(find o2as_scene_description)/urdf/o2as_box.xacro"/>
-  <!-- <xacro:property name="plate_w" value="0.598"/> -->
-  <!-- <xacro:property name="plate_l" value="0.899"/> -->
-  <!-- <xacro:o2as_box boxname="workbox" box_w="${plate_w}" box_l="${plate_l}" box_h=".01" parent="o2as_ground"> -->
-    <!-- <origin xyz="${-plate_w/2} ${-plate_l/2-0.062} ${bots_z}" rpy="0 0 0" /> -->
-  <!-- </xacro:o2as_box> -->
-  <!-- <link name="workspace_center" /> -->
-  <!-- <joint name="world_to_workspace" type="fixed"> -->
-    <!-- <parent link="o2as_ground" /> -->
-    <!-- <child link="workspace_center" /> -->
-    <!-- <origin xyz="0.0 0.0 ${bots_z+.01}" rpy="0.0 0.0 0.0" /> -->
-  <!-- </joint> -->
+  <xacro:property name="plate_w" value="0.9"/>
+  <xacro:property name="plate_l" value="0.75"/>
+  <xacro:property name="plate_h" value="0.01"/>
+  <xacro:o2as_box boxname="workbox"
+		  box_w="${plate_w}" box_l="${plate_l}" box_h="${plate_h}"
+		  parent="o2as_ground">
+    <origin xyz="${-plate_w/2} ${-plate_l/2} ${bots_z - plate_h}" rpy="0 0 0" />
+  </xacro:o2as_box>
+  <link name="workspace_center" />
+  <joint name="world_to_workspace" type="fixed">
+    <parent link="o2as_ground" />
+    <child link="workspace_center" />
+    <origin xyz="0 0 ${bots_z}" rpy="0 0 0" />
+  </joint>
 
   <!-- robot arms -->
   <xacro:ur5_robot prefix="a_bot_" joint_limited="false"
@@ -61,32 +63,32 @@
     wrist_2_lower_limit="${-pi}" wrist_2_upper_limit="${pi}"
     wrist_3_lower_limit="${-pi}" wrist_3_upper_limit="${pi}"/>
 
-  <!-- <xacro:ur5_robot prefix="b_bot_" joint_limited="false"
+  <xacro:ur5_robot prefix="b_bot_" joint_limited="false"
     shoulder_pan_lower_limit="${-pi}" shoulder_pan_upper_limit="${pi}"
     shoulder_lift_lower_limit="${-pi}" shoulder_lift_upper_limit="${pi}"
     elbow_joint_lower_limit="0.0" elbow_joint_upper_limit="${pi}"
     wrist_1_lower_limit="${-pi}" wrist_1_upper_limit="${pi}"
     wrist_2_lower_limit="${-pi}" wrist_2_upper_limit="${pi}"
-    wrist_3_lower_limit="${-pi}" wrist_3_upper_limit="${pi}"/> -->
+    wrist_3_lower_limit="${-pi}" wrist_3_upper_limit="${pi}"/>
 
   <link name="o2as_ground" />
 
   <joint name="world_a_bot_joint" type="fixed">
     <parent link="o2as_ground" />
-    <child link = "a_bot_base_link" />
-    <origin xyz="${a_bot_x} ${a_bot_y} ${a_bot_z}" rpy="0.0 0.0 0.0" />
+    <child  link= "a_bot_base_link" />
+    <origin xyz="${a_bot_x} ${a_bot_y} ${bots_z}" rpy="0 0 0" />
   </joint>
 
-  <!-- <joint name="world_b_bot_joint" type="fixed"> -->
-    <!-- <parent link="o2as_ground" /> -->
-    <!-- <child link = "b_bot_base_link" /> -->
-    <!-- <origin xyz="${b_bot_x} ${b_bot_y} ${bots_z}" rpy="0.0 0.0 ${b_bot_theta}" /> -->
-  <!-- </joint> -->
+  <joint name="world_b_bot_joint" type="fixed">
+    <parent link="o2as_ground" />
+    <child  link= "b_bot_base_link" />
+    <origin xyz="${b_bot_x} ${b_bot_y} ${bots_z}" rpy="0 0 ${b_bot_theta}" />
+  </joint>
 
   <!-- Spawn and attach force sensor -->
   <xacro:include filename="$(find o2as_scene_description)/urdf/ft300.urdf.xacro" />
   <xacro:ft300 prefix="a_bot_" parent="a_bot_ee_link" />
-  <!-- <xacro:ft300 prefix="b_bot_" parent="b_bot_ee_link" /> -->
+  <xacro:ft300 prefix="b_bot_" parent="b_bot_ee_link" />
 
   <!-- Spawn and attach gripper -->
   <xacro:include filename="$(find o2as_scene_description)/urdf/robotiq_85_gripper_with_tip_link.urdf.xacro" />
@@ -95,81 +97,36 @@
     <origin xyz="0 0 0" rpy="0 0 0"/>
   </xacro:robotiq_85_gripper_with_tip_link>
 
-  <!-- <xacro:include filename="$(find o2as_scene_description)/urdf/single_suction_gripper.urdf.xacro" />
+  <xacro:include filename="$(find o2as_scene_description)/urdf/single_suction_gripper.urdf.xacro" />
   <xacro:single_suction_gripper_o2as prefix="b_bot_"
   				     parent="b_bot_ft300_frange_link">
     <origin xyz="0 0 0" rpy="0 ${0*pi/180} 0"/>
-<<<<<<< HEAD
   </xacro:single_suction_gripper_o2as>
-=======
-  </xacro:single_suction_gripper_o2as> -->
-  <!-- <xacro:include filename="$(find aist_scene_description)/urdf/single_suction_gripper_with_ft300.urdf.xacro" /> -->
-  <!-- <xacro:single_suction_gripper_with_ft300 prefix="b_bot_" -->
-  <!-- 				     parent="b_bot_ee_link"/> -->
->>>>>>> a737d126
 
   <!-- Add virtual wall to avoid collisions-->
-  <xacro:o2as_box boxname="vtable" box_w="2" box_l="2" box_h="0.01" parent="world">
-    <origin xyz="-1 0 0" rpy="0 0 0"/>
-  </xacro:o2as_box>
+  <!-- <xacro:o2as_box boxname="table" box_w="0.9" box_l="0.75" box_h="0.01" parent="o2as_ground"> -->
+  <!--   <origin xyz="-0.45 -0.375 ${bots_z}" rpy="0 0 0"/> -->
+  <!-- </xacro:o2as_box> -->
   <xacro:o2as_box boxname="vwall1" box_w="0.01" box_l="0.5" box_h="0.6" parent="o2as_ground">
-    <origin xyz="0.67 0.25 0" rpy="0 0 0"/>
+    <origin xyz="0.50 -0.25 ${bots_z}" rpy="0 0 0"/>
   </xacro:o2as_box>
 
   <!-- Add PhoXi 3D scanner -->
   <xacro:include filename="$(find o2as_scene_description)/urdf/phoxi_m_camera.urdf.xacro" />
   <xacro:phoxi_m_camera prefix="a_" parent="o2as_ground">
-<<<<<<< HEAD
-    <!-- <origin xyz="0.679997723974 0.0866831188148 1.46958049634" -->
-    <!-- 	    rpy="${-143.76356757*pi/180} -->
-    <!-- 		 ${0.312453823638*pi/180} ${85.5565266354*pi/180}"/> -->
-    <origin xyz="0.679997723974 0.0866831188148 1.46958049634"
-	    rpy="${-145.0*pi/180}
-		 ${0.0*pi/180} ${90.0*pi/180}"/>
-  </xacro:phoxi_m_camera>
-
-  <!-- Add AR markers -->
-  <xacro:include filename="$(find aist_gazebo)/urdf/aist_ar_marker.urdf.xacro"/>
-
-  <xacro:aist_ar_marker prefix="a_bot_"
-  			parent="a_bot_robotiq_85_tip_link"
-  			marker_id="26">
-    <origin xyz="0.0 0.0 0.0185" rpy="0 0 0"/>
-  </xacro:aist_ar_marker>
-
-  <xacro:aist_ar_marker prefix="b_bot_"
-      parent="b_bot_single_suction_gripper_base_link"
-      marker_id="26">
-    <origin xyz="0.063 0.0 0.0215" rpy="0 0 0"/>
-  </xacro:aist_ar_marker>
-
-  <xacro:aist_ar_marker_16cm prefix="workspace_"
-      parent="workspace_center"
-      marker_id="32">
-    <origin xyz="0.0 0.0 0.0005" rpy="0 0 0"/>
-  </xacro:aist_ar_marker_16cm>
-=======
-    <origin xyz="0.533753808105 0.512093727977 0.904786289459"
+    <origin xyz="0.533753808105 0.0 1.674786289459"
 	    rpy="${-152.051675662*pi/180} ${1.32492983016*pi/180} ${88.0374935002*pi/180}"/>
     <!-- <origin xyz="0.679997723974 0.5 0.7" -->
     <!-- 	    rpy="${-143.76356757*pi/180} -->
     <!-- 		 ${0.312453823638*pi/180} ${85.5565266354*pi/180}"/> -->
   </xacro:phoxi_m_camera>
 
-  <link name="workspace_center"/>
-  <joint name="a_bot_to_workspace_joint" type="fixed">
-    <parent link="o2as_ground"/>
-    <child link="workspace_center"/>
-    <origin xyz="0 0.5 0" rpy="0 0 0"/>
-  </joint>
->>>>>>> a737d126
-
   <!-- I would like to remove the "world" link definition, but apparently it is necessary for Gazebo -->
   <link name="world" />
   <joint name="world_o2as_joint" type="fixed">
     <parent link="world" />
     <child link="o2as_ground" />
-    <origin xyz="0.0 0.0 0.01" rpy="0.0 0.0 0.0" />
+    <origin xyz="0 0 0" rpy="0 0 0" />
   </joint>
 
 </robot>