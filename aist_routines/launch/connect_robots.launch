<?xml version="1.0" ?>
<launch>

  <arg name="config"		default="aist"/>
  <arg name="scene"		default="$(arg config)_base_scene"/>
  <arg name="sim"		default="false"/>
  <arg name="rviz_config"       default=""/>
  <arg name="debug"		default="false"/>

  <param name="use_real_robot"	value="$(eval not arg('sim'))"/>
  <include file="$(find aist_routines)/launch/load_config.launch">
    <arg name="config"	value="$(arg config)"/>
  </include>

  <!-- Launch gazebo if "sim == true". -->
  <include if="$(arg sim)"
  	   file="$(find aist_gazebo)/launch/$(arg config)_gazebo.launch">
    <arg name="scene"	value="$(arg scene)"/>
  </include>

  <!-- Load robot urdf to param "robot_description", spawn
       robot_state_publisher and launch real robots if "sim" == "false". -->
<<<<<<< HEAD
  <group unless="$(arg sim)">
    <rosparam command="delete" param="robot_description"/>
    <param name="robot_description"
  	   command="$(find xacro)/xacro --inorder '$(find
  		    aist_scene_description)/urdf/$(arg scene).urdf.xacro'"/>
    <node name="robot_state_publisher"
  	  pkg="robot_state_publisher" type="robot_state_publisher"/>
    <include file="$(find aist_routines)/launch/$(arg
		   config)_connect_robots.launch"/>
  </group>
=======
  <param unless="$(arg sim)"
	 name="robot_description"
	 command="$(find xacro)/xacro --inorder '$(find
		  aist_scene_description)/urdf/$(arg scene).urdf.xacro'"/>
  <node unless="$(arg sim)"
	name="robot_state_publisher"
	pkg="robot_state_publisher" type="robot_state_publisher"/>
  <include unless="$(arg sim)"
	   file="$(find
		 aist_routines)/launch/$(arg config)_connect_robots.launch"/>
>>>>>>> ceaf55c3

  <!-- Launch planner -->
  <include file="$(find aist_routines)/launch/$(arg config)_moveit_planning_execution.launch">
    <arg name="sim"		value="$(arg sim)"/>
    <arg name="rviz_config"	value="$(arg rviz_config)"/>
    <arg name="debug"		value="$(arg debug)"/>
  </include>

</launch><|MERGE_RESOLUTION|>--- conflicted
+++ resolved
@@ -1,6 +1,5 @@
 <?xml version="1.0" ?>
 <launch>
-
   <arg name="config"		default="aist"/>
   <arg name="scene"		default="$(arg config)_base_scene"/>
   <arg name="sim"		default="false"/>
@@ -8,30 +7,20 @@
   <arg name="debug"		default="false"/>
 
   <param name="use_real_robot"	value="$(eval not arg('sim'))"/>
-  <include file="$(find aist_routines)/launch/load_config.launch">
-    <arg name="config"	value="$(arg config)"/>
-  </include>
+  <rosparam command="delete" param="groups"/>
+  <rosparam command="delete" param="grippers"/>
+  <rosparam command="delete" param="cameras"/>
+  <rosparam command="load"
+  	    file="$(find aist_routines)/config/$(arg config)_config.yaml"/>
 
   <!-- Launch gazebo if "sim == true". -->
   <include if="$(arg sim)"
-  	   file="$(find aist_gazebo)/launch/$(arg config)_gazebo.launch">
+	   file="$(find aist_gazebo)/launch/$(arg config)_gazebo.launch">
     <arg name="scene"	value="$(arg scene)"/>
   </include>
 
   <!-- Load robot urdf to param "robot_description", spawn
        robot_state_publisher and launch real robots if "sim" == "false". -->
-<<<<<<< HEAD
-  <group unless="$(arg sim)">
-    <rosparam command="delete" param="robot_description"/>
-    <param name="robot_description"
-  	   command="$(find xacro)/xacro --inorder '$(find
-  		    aist_scene_description)/urdf/$(arg scene).urdf.xacro'"/>
-    <node name="robot_state_publisher"
-  	  pkg="robot_state_publisher" type="robot_state_publisher"/>
-    <include file="$(find aist_routines)/launch/$(arg
-		   config)_connect_robots.launch"/>
-  </group>
-=======
   <param unless="$(arg sim)"
 	 name="robot_description"
 	 command="$(find xacro)/xacro --inorder '$(find
@@ -42,7 +31,6 @@
   <include unless="$(arg sim)"
 	   file="$(find
 		 aist_routines)/launch/$(arg config)_connect_robots.launch"/>
->>>>>>> ceaf55c3
 
   <!-- Launch planner -->
   <include file="$(find aist_routines)/launch/$(arg config)_moveit_planning_execution.launch">
@@ -50,5 +38,4 @@
     <arg name="rviz_config"	value="$(arg rviz_config)"/>
     <arg name="debug"		value="$(arg debug)"/>
   </include>
-
 </launch>