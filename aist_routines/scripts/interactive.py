--- conflicted
+++ resolved
@@ -42,19 +42,6 @@
 #  class InteractiveRoutines                                         #
 ######################################################################
 class InteractiveRoutines(AISTBaseRoutines):
-<<<<<<< HEAD
-    refposes = {
-        'a_bot': [0.00, 0.00, 0.3, radians(  0), radians( 90), radians( 90)],
-        'b_bot': [0.00, 0.00, 0.3, radians(  0), radians( 90), radians(-90)],
-        'c_bot': [0.00, 0.00, 0.3, radians(  0), radians( 90), radians( 90)],
-        'd_bot': [0.00, 0.00, 0.3, radians(  0), radians( 90), radians(-90)],
-        'e_bot': [0.00, 0.00, 0.3, radians(  0), radians( 90), radians(-90)],
-        'a_khi': [0.00, 0.00, 0.3, radians(  0), radians( 90), radians( 90)],
-        'b_khi': [0.00, 0.00, 0.3, radians(  0), radians( 90), radians(-90)],
-    }
-
-=======
->>>>>>> 1d28f993
     def __init__(self):
         super(InteractiveRoutines, self).__init__()
 
@@ -68,144 +55,6 @@
         self.print_help_messages()
 
         while not rospy.is_shutdown():
-<<<<<<< HEAD
-            current_pose = self.get_current_pose(self._robot_name)
-            prompt = '{:>5}:{}{:>9}>> ' \
-                   .format(axis, self.format_pose(current_pose),
-                           'urscript' if self._ur_movel else 'moveit')
-
-            key = input(prompt)
-
-            if key == 'q':
-                break
-            elif key == 'r':
-                self._robot_name = raw_input('  robot name? ')
-            elif key == 'c':
-                self._camera_name = raw_input('  camera name? ')
-            elif key == 'X':
-                axis = 'X'
-            elif key == 'Y':
-                axis = 'Y'
-            elif key == 'Z':
-                axis = 'Z'
-            elif key == 'R':
-                axis = 'Roll'
-            elif key == 'P':
-                axis = 'Pitch'
-            elif key == 'W':
-                axis = 'Yaw'
-            elif key == '+':
-                offset = [0, 0, 0, 0, 0, 0]
-                if axis == 'X':
-                    offset[0] = 0.01
-                elif axis == 'Y':
-                    offset[1] = 0.01
-                elif axis == 'Z':
-                    offset[2] = 0.01
-                elif axis == 'Roll':
-                    offset[3] = radians(10)
-                elif axis == 'Pitch':
-                    offset[4] = radians(10)
-                else:
-                    offset[5] = radians(10)
-                self.move_relative(self._robot_name, offset, self._speed)
-            elif key == '-':
-                offset = [0, 0, 0, 0, 0, 0]
-                if axis == 'X':
-                    offset[0] = -0.01
-                elif axis == 'Y':
-                    offset[1] = -0.01
-                elif axis == 'Z':
-                    offset[2] = -0.01
-                elif axis == 'Roll':
-                    offset[3] = radians(-10)
-                elif axis == 'Pitch':
-                    offset[4] = radians(-10)
-                else:
-                    offset[5] = radians(-10)
-                self.move_relative(self._robot_name, offset, self._speed)
-            elif is_num(key):
-                xyzrpy = self.xyz_rpy(current_pose)
-                if axis == 'X':
-                    xyzrpy[0] = float(key)
-                elif axis == 'Y':
-                    xyzrpy[1] = float(key)
-                elif axis == 'Z':
-                    xyzrpy[2] = float(key)
-                elif axis == 'Roll':
-                    xyzrpy[3] = radians(float(key))
-                elif axis == 'Pitch':
-                    xyzrpy[4] = radians(float(key))
-                else:
-                    xyzrpy[5] = radians(float(key))
-                self.move(xyzrpy)
-            elif key == 's':
-                self.stop(self._robot_name)
-            elif key == 'f':
-                frame = raw_input("  frame? ")
-                self.go_to_frame(self._robot_name, frame)
-
-            elif key == 'gripper':
-                gripper_name = raw_input("  gripper name? ")
-                try:
-                    self.set_gripper(self._robot_name, gripper_name)
-                except KeyError as e:
-                    rospy.logerr('Unknown gripper: %s' % e)
-            elif key == 'pregrasp':
-                self.pregrasp(self._robot_name)
-            elif key == 'grasp':
-                self.grasp(self._robot_name)
-            elif key == 'release':
-                self.release(self._robot_name)
-            elif key == 'cont':
-                self.continuous_shot(self._camera_name, True)
-            elif key == 'stopcont':
-                self.continuous_shot(self._camera_name, False)
-            elif key == 'trigger':
-                self.trigger_frame(self._camera_name)
-            elif key == 'mask':
-                self.create_mask_image(self._camera_name,
-                                       int(raw_input('  #bins? ')))
-            elif key == 'search':
-                self.graspability_send_goal(self._robot_name,
-                                            '04_37D-GEARMOTOR-50-70', 0)
-                self.trigger_frame(self._camera_name)
-                (poses, gscore, success) = \
-                    self.graspability_wait_for_result(self._camera_name, 0)
-                for gs in gscore:
-                    print(str(gs))
-                print(str(poses))
-            elif key == 'ur':
-                self._ur_movel = not self._ur_movel
-            elif key == 'push':
-                self.ur_linear_push(self._robot_name, wait=False)
-            elif key == 'spiral':
-                self.ur_spiral_motion(self._robot_name, wait=False)
-            elif key == 'insertion':
-                self.ur_insertion(self._robot_name, wait=False)
-            elif key == 'hinsertion':
-                self.ur_horizontal_insertion(self._robot_name, wait=False)
-            elif key == 'spiral':
-                self.ur_spiral_motion(self._robot_name, wait=False)
-            elif key == 'o':
-                self.move(InteractiveRoutines.refposes[self._robot_name])
-            elif key == 'h':
-                self.go_to_named_pose(self._robot_name, "home")
-            elif key == 'b':
-                self.go_to_named_pose(self._robot_name, "back")
-            elif key == 'n':
-                pose_name = raw_input("  pose name? ")
-                try:
-                    self.go_to_named_pose(pose_name, self._robot_name)
-                except rospy.ROSException as e:
-                    rospy.logerr('Unknown pose: %s' % e)
-
-            else:
-                print('  unknown command! [%s]' % key)
-
-        # Reset pose
-        self.go_to_named_pose(self._robot_name, "home")
-=======
             prompt = '{:>5}:{}({})@{}>> ' \
                    .format(axis,
                            self.format_pose(self.get_current_pose(robot_name)),
@@ -213,7 +62,6 @@
             key = raw_input(prompt)
             robot_name, axis, speed = self.interactive(key, robot_name,
                                                        axis, speed)
->>>>>>> 1d28f993
 
 
 ######################################################################
