#!/usr/bin/env python

from math import pi
import random
import os
import csv
import copy
import time
import datetime

import rospy
import rospkg
import tf_conversions
import std_msgs.msg
import geometry_msgs.msg
import actionlib

from aist_routines.base import AISTBaseRoutines
import o2as_msgs.msg
import aist_graspability.msg


rp = rospkg.RosPack()

ts = time.time()
start_date_time = datetime.datetime.fromtimestamp(ts).strftime('%Y-%m-%d_%H-%M-%S')
number_of_attempted = 1

class kitting_order_entry():
    """
    Object that tracks if its order was fulfilled, and the number of attempts spent on it.
    """
    def __init__(self, part_id, set_number, number_in_set, bin_name, target_frame, ee_to_use, item_name, dropoff_height):
        self.part_id = part_id  # The part id
        self.set_number = set_number
        self.number_in_set = number_in_set
        self.bin_name = bin_name
        self.target_frame = target_frame
        self.ee_to_use = ee_to_use
        self.item_name = item_name
        self.dropoff_height = dropoff_height

        self.attempts = 0
        self.fulfilled = False
        self.in_feeder = False

def clamp(n, minn, maxn):
    """Constrain a number n to the interval [minn, maxn]"""
    return min(max(n, minn), maxn)

class KittingClass(AISTBaseRoutines):
    """Implements kitting routines for aist robot system."""

    def __init__(self, vision_algo="fge"):
        """Initialize class object."""
        super(KittingClass, self).__init__()
        self.vision_algo = vision_algo
        self.initial_setup()
        rospy.loginfo("Kitting class is staring up!")

        self.downward_orientation2 = geometry_msgs.msg.Quaternion(*tf_conversions.transformations.quaternion_from_euler(0, pi/2, 0))

        self._grasp_candidates_in_camera_pub = rospy.Publisher("aist_kitting/grasp_candidate_poses_in_camera", geometry_msgs.msg.PoseStamped, queue_size=5)
        self._grasp_candidates_in_bin_pub = rospy.Publisher("aist_kitting/grasp_candidate_poses_in_bin", geometry_msgs.msg.PoseStamped, queue_size=5)

    def read_order_file(self):
        """
        Read in the order file, return kitting_list and order_entry_list.

        kitting_list is a list of lists with only the part IDs that are ordered.
        order_entry_list is a list of kitting_entry_item objects.
        """
        order_entry_list = []
        kitting_list = []
        kitting_list.append([])
        kitting_list.append([])
        kitting_list.append([])

        with open(os.path.join(rp.get_path("aist_scene_description"), "config", "kitting_order_file.csv"), 'r') as f:
            reader = csv.reader(f)
            header = next(reader)
            # [0, 1, 2, 3, 4] = ["Set", "No.", "ID", "Name", "Note"]
            for data in reader:
                kitting_list[int(data[0])-1].append(int(data[2]))
                order_entry_list.append(kitting_order_entry(part_id=int(data[2]), set_number=int(data[0]),
                                                            number_in_set=int(data[1]),
                                                            bin_name=self.part_bin_list["part_" + data[2]],
                                                            target_frame="set_" + data[0] + "_" + self.part_position_in_tray["part_" + data[2]],
                                                            ee_to_use=self.grasp_strategy["part_" + data[2]],
                                                            item_name=data[4],
                                                            dropoff_height=self.dropoff_heights["part_" + data[2]]))
        return kitting_list, order_entry_list

    def initial_setup(self):
        """Initialize class parameters."""
        self.use_real_robot = rospy.get_param("use_real_robot", False)
        self.is_aist_experiment = rospy.get_param("is_aist_experiment", True)

        self._search_grasp_from_phoxi_client = actionlib.SimpleActionClient(
                                                    "aist_graspability/search_grasp_from_phoxi",
                                                    aist_graspability.msg.SearchGraspFromPhoxiAction
                                                )

        # Bin sizes to use random picking.
        # `width` is defined as the size in the x-axis direction.
        # `height` is defined as the size in the y-axis direction.
        # The size range is equaled or longer than 0.
        self.bin_1_width = 0.128
        self.bin_1_length = 0.125
        self.bin_2_width = 0.201
        self.bin_2_length = 0.112
        self.bin_3_width = 0.285
        self.bin_3_length = 0.192

        # self.part_bin_list = {
        #     "part_5": "bin_3_part_5",
        #     "part_12": "bin_3_part_12",
        #     "part_8": "bin_3_part_8",
        #     "part_7": "bin_3_part_7",
        # }
        self.part_bin_list = rospy.get_param("part_bin_list")

        self.part_position_in_tray = {
            "part_4" : "tray_1_partition_4",
            "part_5" : "tray_2_partition_6",
            "part_6" : "tray_1_partition_3",
            "part_7" : "tray_1_partition_2",
            "part_8" : "tray_2_partition_1",
            "part_9" : "tray_2_partition_4",
            "part_10": "tray_2_partition_7",
            "part_11": "tray_1_partition_1",
            "part_12": "tray_2_partition_3",
            "part_13": "tray_1_partition_5",
            "part_14": "tray_2_partition_2",
            "part_15": "tray_2_partition_5",
            "part_16": "tray_2_partition_8",
            "part_17": "tray_2_this_is_a_screw_so_should_be_ignored",
            "part_18": "tray_2_this_is_a_screw_so_should_be_ignored"
        }

        self.grasp_strategy = {
            "part_4" : "robotiq_gripper",
            "part_5" : "suction",
            "part_6" : "robotiq_gripper",
            "part_7" : "suction",
            "part_8" : "suction",
            "part_9" : "precision_gripper_from_inside",
            "part_10": "precision_gripper_from_inside",
            "part_11": "suction",
            "part_12": "suction",
            "part_13": "suction",
            "part_14": "precision_gripper_from_outside",
            "part_15": "precision_gripper_from_inside",
            "part_16": "precision_gripper_from_inside",
            "part_17": "precision_gripper_from_outside",
            "part_18": "precision_gripper_from_outside"
        }

        # How high the end effector should hover over the tray when delivering the item
        self.dropoff_heights = {
            "part_4" : .15,
            "part_5" : .15,
            "part_6" : .15,
            "part_7" : .15,
            "part_8" : .15,
            "part_9" : .15,
            "part_10": .15,
            "part_11": .15,
            "part_12": .15,
            "part_13": .15,
            "part_14": .15,
            "part_15": .15,
            "part_16": .15,
            "part_17": .15,
            "part_18": .15
        }

        # How many candidates should we get from phoxi.
        self.max_candidates_from_phoxi = 3
        self.grasp_candidates = {
            4 : {
                "position" : []
            },
            5 : {
                "position" : []
            },
            6 : {
                "position" : []
            },
            7 : {
                "position" : []
            },
            8 : {
                "position" : []
            },
            9 : {
                "position" : []
            },
            10: {
                "position" : []
            },
            11: {
                "position" : []
            },
            12: {
                "position" : []
            },
            13: {
                "position" : []
            },
            14: {
                "position" : []
            },
            15: {
                "position" : []
            },
            16: {
                "position" : []
            },
            17: {
                "position" : []
            },
            18:{
                "position" : []
            }
        }

        self.order_list_raw, self.ordered_items = self.read_order_file()
        rospy.loginfo("Received order list:")
        rospy.loginfo(self.order_list_raw)
        self.suction_items = []
        for order_item in self.ordered_items:
            if order_item.ee_to_use == "suction":
                rospy.loginfo("Appended item nr." + str(order_item.number_in_set) + " from set " + str(order_item.set_number) + " (part ID:" + str(order_item.part_id) + ") to list of suction items")
                self.suction_items.append(order_item)
        self.robotiq_items = []
        for order_item in self.ordered_items:
            if order_item.ee_to_use == "robotiq_gripper":
                rospy.loginfo("Appended item nr." + str(order_item.number_in_set) + " from set " + str(order_item.set_number) + " (part ID:" + str(order_item.part_id) + ") to list of suction items")
                self.robotiq_items.append(order_item)

    def attempt_item(self, item, max_attempts = 5):
        """
        This function attempts to pick an item.

        It increases the item.attempts counter each time it does,
        and sets item.fulfilled to True if item is delivered.
        """
        if item.ee_to_use == "suction":
            robot_name = "b_bot"
        elif item.ee_to_use == 'robotiq_gripper':
            robot_name = 'a_bot'

        if item.fulfilled:
            rospy.logerr("This item is already fulfilled. Something is going wrong.")
            return False

        # Go to preparatory pose
        if item.ee_to_use == "suction":
            rospy.loginfo("Going to preparatory pose before picking from bins")
            bin_center = geometry_msgs.msg.PoseStamped()
            bin_center.header.frame_id = item.bin_name
            bin_center.pose.orientation.w = 1.0
            bin_center_on_table = self.listener.transformPose("workspace_center", bin_center).pose.position
            self.go_to_named_pose("above_center_parts_bin", "b_bot", speed=1.0, acceleration=1.0)

        attempts = 0
        while attempts < max_attempts and not rospy.is_shutdown():
            attempts += 1
            item.attempts += 1
            rospy.loginfo("=== Attempting item nr." + str(item.number_in_set) +
                          " from set " + str(item.set_number) +
                          " (part ID:" + str(item.part_id) + "). Attempt nr. " + str(item.attempts))
            # Get the pick_pose for the item, either random or from vision
            pick_pose = self.get_random_pose_in_bin(item)
            if self.grasp_candidates[item.part_id]["position"]:
                rospy.loginfo("Use candidate pose estimating by vision.")
<<<<<<< HEAD
                pick_pose = self.grasp_candidates[item.part_id]["position"].pop(0)
                # number_of_candidates = len(self.grasp_candidates[item.part_id]["position"])
                # pick_pose = self.grasp_candidates[item.part_id]["position"].pop(random.randint(0, number_of_candidates - 1))
=======
                pick_number = random.randint(0, len(self.grasp_candidates[item.part_id]["position"]) - 1)
                pick_pose = self.grasp_candidates[item.part_id]["position"].pop(pick_number)
                # pick_pose = self.grasp_candidates[item.part_id]["position"].pop(0)
>>>>>>> 55e53fa1
                rospy.loginfo("Pick pose in bin:")
                rospy.loginfo(pick_pose)
            pick_pose.pose.orientation = self.downward_orientation
            approach_height = 0.15
            if item.ee_to_use == "suction":
                gripper_command = "suction"
                approach_height = .15
                pick_pose.pose.position.z -= .003
            else:
                gripper_command = ""
            # pick_pose = self.make_pose_safe_for_bin(pick_pose, item)
            self.publish_marker(pick_pose, "aist_vision_result")
            item_picked = self.pick(robot_name, pick_pose, grasp_height=0.0, speed_fast=.1, speed_slow=.05,
                                                gripper_command=gripper_command, approach_height=approach_height, timeout=10.0)
            if not self.use_real_robot:
                item_picked = True
            if not item_picked:
                rospy.logerr("Failed an attempt to pick item nr." + str(item.number_in_set) + " from set " + str(item.set_number) + " (part ID:" + str(item.part_id) + "). Reattempting. Current attempts: " + str(attempts))
                if item.ee_to_use == "suction":
                    self.suck(turn_suction_on=False, eject=False)
                continue

            # Attempt to place the item
            place_pose = geometry_msgs.msg.PoseStamped()
            if self.is_aist_experiment:
                place_pose.header.frame_id = "place_bin"
            else:
                place_pose.header.frame_id = item.target_frame
            place_pose.pose.orientation = self.downward_orientation2
            approach_height = .15
            if item.ee_to_use == "suction":
                self.go_to_named_pose("intermediate_pose_to_place_item", "b_bot", speed=1.0, acceleration=1.0)
            self.place(robot_name, place_pose, place_height=item.dropoff_height,
                                        speed_fast=1.0, speed_slow=0.05, gripper_command=gripper_command, approach_height=approach_height)
            # If successful
            self.fulfilled_items += 1
            item.fulfilled = True
            rospy.loginfo("Delivered item nr." + str(item.number_in_set) + " from set " + str(item.set_number) + " (part ID:" + str(item.part_id) + ")! Total items delivered: " + str(self.fulfilled_items))
            return True

        rospy.logerr("Was not able to pick item nr." + str(item.number_in_set) + " from set " + str(item.set_number) + " (part ID:" + str(item.part_id) + ")! Total attempts: " + str(item.attempts))
        if item.ee_to_use == "suction":
            self.go_to_named_pose("home", "b_bot")
        return False

    def get_grasp_candidates_from_phoxi(self, item, take_new_image):
        """Get item's pose in parts bin using phoxi."""

        goal = aist_graspability.msg.SearchGraspFromPhoxiGoal()
        goal.take_new_image = take_new_image
        goal.part_id = item.part_id
        goal.bin_name = item.bin_name
        goal.scene_path = os.path.join(rp.get_path("aist_graspability"), "data", start_date_time + "_part_" + str(item.part_id) + "_attempt_" + str(number_of_attempted) + ".tif")
        goal.mask_path = os.path.join(rp.get_path("aist_graspability"), "data", "imr3.png")
        goal.algorithm = self.vision_algo

        if "precition_gripper" in item.ee_to_use:
            if "inside" in item.ee_to_use:
                goal.gripper_type = "inner"
            elif "outside" in item.ee_to_use:
                goal.gripper_type = "two_finger"
        elif "suction" in item.ee_to_use:
            goal.gripper_type = "suction"
        elif "robotiq":
            goal.gripper_type = "two_finger"
        else:
            rospy.logerr("Gripper type is undefined.")
            return False

        try:
            self._search_grasp_from_phoxi_client.send_goal(goal)
            self._search_grasp_from_phoxi_client.wait_for_result() # Not recommended because it may take too long time to get vision result.
            # self._search_grasp_from_phoxi_client.wait_for_result(rospy.Duration(10.0))
            resp_search_grasp = self._search_grasp_from_phoxi_client.get_result()
        except:
            rospy.logerr("Could not get grasp from Phoxi with action client exception.")
            return False

        if resp_search_grasp is None or not resp_search_grasp.success:
            rospy.logerr("Could not get grasp from Phoxi with no candidates.")
            return False

        poses_in_bin = []
        pose0 = geometry_msgs.msg.PointStamped()
        pose0.header.frame_id = "a_phoxi_m_sensor"
        number_of_pose_candidates = min(self.max_candidates_from_phoxi, resp_search_grasp.result_num)
        for i in range(number_of_pose_candidates):
            object_position = copy.deepcopy(pose0)
            object_position.point = geometry_msgs.msg.Point(
                resp_search_grasp.pos3D[i].x,
                resp_search_grasp.pos3D[i].y,
                resp_search_grasp.pos3D[i].z)
            rospy.logdebug("\nGrasp point in %s: (x, y, z) = (%f, %f, %f)",
                object_position.header.frame_id,
                object_position.point.x,
                object_position.point.y,
                object_position.point.z)
            obj_pose_in_camera = geometry_msgs.msg.PoseStamped()
            obj_pose_in_camera.header = object_position.header
            obj_pose_in_camera.pose.position = object_position.point
            obj_pose_in_camera.pose.orientation.w = 1.0
            self._grasp_candidates_in_camera_pub.publish(obj_pose_in_camera)
            pose_in_bin = self.listener.transformPose(item.bin_name, obj_pose_in_camera)
            pose_in_bin.pose.orientation = self.downward_orientation
            if item.ee_to_use in ["precision_gripper_from_outside", "robotiq_gripper"]:
                pose_in_bin.pose.orientation = geometry_msgs.msg.Quaternion(
                    *tf_conversions.transformations.quaternion_from_euler(0, pi/2, resp_search_grasp.rotipz[i]))
            poses_in_bin.append(pose_in_bin)
            self._grasp_candidates_in_bin_pub.publish(pose_in_bin)
        rospy.loginfo("Calculated " + str(number_of_pose_candidates) + " candidates for item nr. " + str(item.part_id) + " in bin " + str(item.bin_name))
        rospy.logdebug(poses_in_bin)

        self.grasp_candidates[item.part_id]["position"] = copy.deepcopy(poses_in_bin)

        return

    def get_random_pose_in_bin(self, item):
        """Get item's random pose in parts bin."""
        pick_pose = geometry_msgs.msg.PoseStamped()
        pick_pose.header.frame_id = item.bin_name

        if "bin_1" in item.bin_name:
            bin_width = self.bin_1_width
            bin_length = self.bin_1_length
        elif "bin_2" in item.bin_name:
            bin_width = self.bin_2_width
            bin_length = self.bin_2_length
        elif "bin_3" in item.bin_name:
            bin_width = self.bin_3_width
            bin_length = self.bin_3_length

        pick_pose.pose.position.x = -bin_width/2 + random.random()*bin_width
        pick_pose.pose.position.y = -bin_length/2 + random.random()*bin_length
        pick_pose.pose.orientation = geometry_msgs.msg.Quaternion(*tf_conversions.transformations.quaternion_from_euler(0, pi/2, pi))

        return pick_pose

    def make_pose_safe_for_bin(self, pick_pose, item):
        """ This makes sure that the pick_pose is not outside the bin or would cause a collision."""
        if "bin_1" in item.bin_name:
            bin_width = self.bin_1_width
            bin_length = self.bin_1_length
            thresh_x = .020
            thresh_y = .020
        elif "bin_2" in item.bin_name:
            bin_width = self.bin_2_width
            bin_length = self.bin_2_length
            thresh_x = .025
            thresh_y = .030
        elif "bin_3" in item.bin_name:
            bin_width = self.bin_3_width
            bin_length = self.bin_3_length
            thresh_x = .020
            thresh_y = .020

        rospy.loginfo("threshould: " + str(thresh_x) + ", " + str(thresh_y))

        safe_pose = copy.deepcopy(pick_pose)
        safe_pose.pose.position.x = clamp(pick_pose.pose.position.x, -bin_width/2 + thresh_x, bin_width/2 - thresh_x)
        safe_pose.pose.position.y = clamp(pick_pose.pose.position.y, -bin_length/2 + thresh_y, bin_length/2 - thresh_y)
        safe_pose.pose.position.z = clamp(pick_pose.pose.position.z, 0, 0.1)

        if safe_pose.pose.position.x != pick_pose.pose.position.x or safe_pose.pose.position.y != pick_pose.pose.position.y:
            rospy.loginfo("Pose was adjusted in make_pose_safe_for_bin. Before: " +
                                        str(pick_pose.pose.position.x) + ", " +
                                        str(pick_pose.pose.position.y) + ", " +
                                        str(pick_pose.pose.position.z) + ". After: " +
                                        str(safe_pose.pose.position.x) + ", " +
                                        str(safe_pose.pose.position.y) + ", " +
                                        str(safe_pose.pose.position.z) + ".")

        #TODO: Adjust the gripper orientation when close to the border
        return safe_pose

    ###----- calibration for kitting
    def bin_calibration(self, robot_name="b_bot", end_effector_link=""):
        rospy.loginfo("============ Calibrating bins. ============")
        rospy.loginfo(robot_name + " end effector should be 3 cm above center of bin.")

        if end_effector_link=="":
            self.go_to_named_pose("home", robot_name)

        poses = []

        pose0 = geometry_msgs.msg.PoseStamped()
        pose0.pose.orientation = self.downward_orientation
        pose0.pose.position.z = 0.03

        for bin in ["bin_3_part_13"]:
            pose0.header.frame_id = bin
            world_pose = self.listener.transformPose("workspace_center", pose0)
            poses.append(copy.deepcopy(pose0))

        self.cycle_through_calibration_poses(poses, robot_name, speed=0.1, end_effector_link=end_effector_link, move_lin=True, go_home=False)
        return

    def bin_corner_calibration(self, robot_name="b_bot", end_effector_link=""):
        rospy.loginfo("============ Calibrating bin. ============")
        rospy.loginfo(robot_name + " end effector should be 3 cm above each corner of each bin.")

        if end_effector_link == "":
            self.go_to_named_pose("home", robot_name)

        poses = []

        pose0 = geometry_msgs.msg.PoseStamped()
        pose0.pose.position.z = 0.005
        pose0.pose.orientation = self.downward_orientation

<<<<<<< HEAD
        bin_names = ['bin_3_part_4']

        for bin in bin_names:
=======
        for bin in ["bin_3_part_13"]:
>>>>>>> 55e53fa1
            pose0.header.frame_id = bin
            world_pose = self.listener.transformPose("workspace_center", pose0)
            new_pose = copy.deepcopy(pose0)
            new_pose.header.frame_id = bin + "_top_back_left_corner"
            poses.append(new_pose)
            new_pose = copy.deepcopy(pose0)
            new_pose.header.frame_id = bin + "_top_back_right_corner"
            poses.append(new_pose)
            new_pose = copy.deepcopy(pose0)
            new_pose.header.frame_id = bin + "_top_front_right_corner"
            poses.append(new_pose)
            new_pose = copy.deepcopy(pose0)
            new_pose.header.frame_id = bin + "_top_front_left_corner"
            poses.append(new_pose)

        self.cycle_through_calibration_poses(poses, robot_name, speed=0.1, end_effector_link=end_effector_link, move_lin=True, go_home=False)
        return

    def bin_calibration(self, robot_name="b_bot", end_effector_link=""):
        rospy.loginfo("============ Calibrating bins. ============")
        rospy.loginfo(robot_name + " end effector should be 3 cm above center of bin.")

        if end_effector_link=="":
            self.go_to_named_pose("home", robot_name)

        poses = []

        pose0 = geometry_msgs.msg.PoseStamped()
        pose0.pose.orientation = geometry_msgs.msg.Quaternion(*tf_conversions.transformations.quaternion_from_euler(0, pi/2, -pi/2))
        pose0.pose.position.z = 0.03
        pose_above_the_bin = geometry_msgs.msg.PoseStamped()
        pose_above_the_bin.pose.orientation = copy.deepcopy(pose0.pose.orientation)
        pose_above_the_bin.pose.position.z = 0.15

        bin_names = ['bin_3_part_4']

        for bin in bin_names:
            pose_above_the_bin.header.frame_id = bin
            poses.append(copy.deepcopy(pose_above_the_bin))
            pose0.header.frame_id = bin
            world_pose = self.listener.transformPose("workspace_center", pose0)
            poses.append(copy.deepcopy(pose0))
            poses.append(copy.deepcopy(pose_above_the_bin))

        self.cycle_through_calibration_poses(poses, robot_name, speed=0.1, end_effector_link=end_effector_link, move_lin=True, go_home=False)
        return

    ###----- main procedure
    def kitting_task(self):
        global number_of_attempted

        self.fulfilled_items = 0
        for item in self.suction_items:
            if rospy.is_shutdown():
                break
            self.get_grasp_candidates_from_phoxi(item, True)
            self.attempt_item(item, 1)
            self.grasp_candidates[item.part_id]["position"] = []
            number_of_attempted += 1
        self.go_to_named_pose("home", "b_bot")
        rospy.loginfo("==== Done with first suction pass")

        for item in self.robotiq_items:
            if rospy.is_shutdown():
                break
            self.get_grasp_candidates_from_phoxi(item, True)
            self.attempt_item(item, 1)
            self.grasp_candidates[item.part_id]["position"] = []
            number_of_attempted += 1
        self.go_to_named_pose("home", "a_bot")
        rospy.loginfo("==== Done with first robotiq pass")


if __name__ == '__main__':


    try:
        kit = KittingClass(vision_algo="fge")

        while True:
            rospy.loginfo("")
            rospy.loginfo("1: to go to home all robots.")
            rospy.loginfo("322: Bins with b_bot")
            rospy.loginfo("332: Bin corners with b_bot")
            rospy.loginfo("Enter 71, 72... to test phoxi on item 1, 2...")
            rospy.loginfo("Enter START to start the task.")
            rospy.loginfo("Enter x to exit.")

            i = raw_input()
            if i == '1':
                kit.go_to_named_pose("home", "b_bot")
            elif i == '322':
                kit.bin_calibration(robot_name="b_bot")
            elif i == '332':
                kit.bin_corner_calibration(robot_name="b_bot")
            elif i in ["71", "72", "73", "74", "75", "76", "77", "78", "79"]:
                item = kit.ordered_items[int(i)-71]
                rospy.loginfo("Checking for item id " + str(item.part_id) + " in " + item.bin_name)
                kit.get_grasp_candidates_from_phoxi(item, True)
                rospy.loginfo("Grasp candidates of item " + str(item.part_id))
                rospy.loginfo(kit.grasp_candidates[item.part_id]["position"])
                try:
                    kit.publish_marker(kit.grasp_candidates[item.part_id]["position"].pop(0), "aist_vision_result")
                except IndexError:
                    pass
            elif i == 'START' or i == 'start':
                kit.kitting_task()
            elif i == 'x':
                break
        print("================ Done!")
    except rospy.ROSInterruptException:
        pass<|MERGE_RESOLUTION|>--- conflicted
+++ resolved
@@ -275,15 +275,9 @@
             pick_pose = self.get_random_pose_in_bin(item)
             if self.grasp_candidates[item.part_id]["position"]:
                 rospy.loginfo("Use candidate pose estimating by vision.")
-<<<<<<< HEAD
-                pick_pose = self.grasp_candidates[item.part_id]["position"].pop(0)
-                # number_of_candidates = len(self.grasp_candidates[item.part_id]["position"])
-                # pick_pose = self.grasp_candidates[item.part_id]["position"].pop(random.randint(0, number_of_candidates - 1))
-=======
                 pick_number = random.randint(0, len(self.grasp_candidates[item.part_id]["position"]) - 1)
                 pick_pose = self.grasp_candidates[item.part_id]["position"].pop(pick_number)
                 # pick_pose = self.grasp_candidates[item.part_id]["position"].pop(0)
->>>>>>> 55e53fa1
                 rospy.loginfo("Pick pose in bin:")
                 rospy.loginfo(pick_pose)
             pick_pose.pose.orientation = self.downward_orientation
@@ -493,13 +487,9 @@
         pose0.pose.position.z = 0.005
         pose0.pose.orientation = self.downward_orientation
 
-<<<<<<< HEAD
         bin_names = ['bin_3_part_4']
 
         for bin in bin_names:
-=======
-        for bin in ["bin_3_part_13"]:
->>>>>>> 55e53fa1
             pose0.header.frame_id = bin
             world_pose = self.listener.transformPose("workspace_center", pose0)
             new_pose = copy.deepcopy(pose0)
