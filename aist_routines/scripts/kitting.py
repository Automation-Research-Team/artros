#!/usr/bin/env python

from math import pi
import random
import os
import csv
import copy

import rospy
import rospkg
import tf_conversions
import std_msgs.msg
import geometry_msgs.msg

from aist_routines.base import AISTBaseRoutines
import o2as_msgs.msg


rp = rospkg.RosPack()

class kitting_order_entry():
    """
    Object that tracks if its order was fulfilled, and the number of attempts spent on it.
    """
    def __init__(self, part_id, set_number, number_in_set, bin_name, target_frame, ee_to_use, item_name, dropoff_height):
        self.part_id = part_id  # The part id
        self.set_number = set_number
        self.number_in_set = number_in_set
        self.bin_name = bin_name
        self.target_frame = target_frame
        self.ee_to_use = ee_to_use
        self.item_name = item_name
        self.dropoff_height = dropoff_height

        self.attempts = 0
        self.fulfilled = False
        self.in_feeder = False

def clamp(n, minn, maxn):
    """Constrain a number n to the interval [minn, maxn]"""
    return min(max(n, minn), maxn)

class KittingClass(AISTBaseRoutines):
    """Implements kitting routines for aist robot system."""

    def __init__(self):
        """Initialize class object."""
        super(KittingClass, self).__init__()
        self.initial_setup()
        rospy.loginfo("Kitting class is staring up!")

    def read_order_file(self):
        """
        Read in the order file, return kitting_list and order_entry_list.

        kitting_list is a list of lists with only the part IDs that are ordered.
        order_entry_list is a list of kitting_entry_item objects.
        """
        order_entry_list = []
        kitting_list = []
        kitting_list.append([])
        kitting_list.append([])
        kitting_list.append([])

        with open(os.path.join(rp.get_path("aist_scene_description"), "config", "kitting_order_file.csv"), 'r') as f:
            reader = csv.reader(f)
            header = next(reader)
            # [0, 1, 2, 3, 4] = ["Set", "No.", "ID", "Name", "Note"]
            for data in reader:
                kitting_list[int(data[0])-1].append(int(data[2]))
                order_entry_list.append(kitting_order_entry(part_id=int(data[2]), set_number=int(data[0]),
                                                            number_in_set=int(data[1]),
                                                            bin_name=self.part_bin_list["part_" + data[2]],
                                                            target_frame="set_" + data[0] + "_" + self.part_position_in_tray["part_" + data[2]],
                                                            ee_to_use=self.grasp_strategy["part_" + data[2]],
                                                            item_name=data[4],
                                                            dropoff_height=self.dropoff_heights["part_" + data[2]]))
        return kitting_list, order_entry_list

    def initial_setup(self):
        """Initialize class parameters."""
        self.use_real_robot = rospy.get_param("use_real_robot", False)
        self.is_aist_experiment = rospy.get_param("is_aist_experiment", True)

        # Bin sizes to use random picking.
        # `width` is defined as the size in the x-axis direction.
        # `height` is defined as the size in the y-axis direction.
        # The size range is equaled or longer than 0.
        self.bin_1_width = 0.128
        self.bin_1_length = 0.125
        self.bin_2_width = 0.201
        self.bin_2_length = 0.112
        self.bin_3_width = 0.285
        self.bin_3_length = 0.192

        self.part_bin_list = {
            "part_4" : "bin_2_part_4",
            "part_5" : "bin_2_part_5",
            "part_6" : "bin_3_part_6",
            "part_7" : "bin_3_part_7",
            "part_8" : "bin_2_part_8",
            "part_9" : "bin_1_part_9",
            "part_10" : "bin_1_part_10",
            "part_11" : "bin_2_part_11",
            "part_12" : "bin_1_part_12",
            "part_13" : "bin_2_part_13",
            "part_14" : "bin_1_part_14",
            "part_15" : "bin_1_part_15",
            "part_16" : "bin_1_part_16",
            "part_17" : "bin_1_part_17",
            "part_18" : "bin_1_part_18"
        }

        self.part_position_in_tray = {
            "part_4" : "tray_1_partition_4",
            "part_5" : "tray_2_partition_6",
            "part_6" : "tray_1_partition_3",
            "part_7" : "tray_1_partition_2",
            "part_8" : "tray_2_partition_1",
            "part_9" : "tray_2_partition_4",
            "part_10": "tray_2_partition_7",
            "part_11": "tray_1_partition_1",
            "part_12": "tray_2_partition_3",
            "part_13": "tray_1_partition_5",
            "part_14": "tray_2_partition_2",
            "part_15": "tray_2_partition_5",
            "part_16": "tray_2_partition_8",
            "part_17": "tray_2_this_is_a_screw_so_should_be_ignored",
            "part_18": "tray_2_this_is_a_screw_so_should_be_ignored"
        }

        self.grasp_strategy = {
            "part_4" : "suction",
            "part_5" : "suction",
            "part_6" : "robotiq_gripper",
            "part_7" : "suction",
            "part_8" : "suction",
            "part_9" : "precision_gripper_from_inside",
            "part_10": "precision_gripper_from_inside",
            "part_11": "suction",
            "part_12": "suction",
            "part_13": "suction",
            "part_14": "precision_gripper_from_outside",
            "part_15": "precision_gripper_from_inside",
            "part_16": "precision_gripper_from_inside",
            "part_17": "precision_gripper_from_outside",
            "part_18": "precision_gripper_from_outside"
        }

        # How high the end effector should hover over the tray when delivering the item
        self.dropoff_heights = {
            "part_4" : 0.03,
            "part_5" : 0.02,
            "part_6" : 0.01,
            "part_7" : 0.04,
            "part_8" : 0.01,
            "part_9" : 0.005,
            "part_10": 0.005,
            "part_11": 0.01,
            "part_12": 0.01,
            "part_13": 0.01,
            "part_14": 0.005,
            "part_15": 0.005,
            "part_16": 0.005,
            "part_17": 0.005,
            "part_18": 0.005
        }

        self.downward_orientation = geometry_msgs.msg.Quaternion(*tf_conversions.transformations.quaternion_from_euler(0, pi/2, pi))
        self.downward_orientation2 = geometry_msgs.msg.Quaternion(*tf_conversions.transformations.quaternion_from_euler(0, pi/2, -pi/2))

        self.order_list_raw, self.ordered_items = self.read_order_file()
        rospy.loginfo("Received order list:")
        rospy.loginfo(self.order_list_raw)
        self.suction_items = []
        for order_item in self.ordered_items:
            if order_item.ee_to_use == "suction":
                rospy.loginfo("Appended item nr." + str(order_item.number_in_set) + " from set " + str(order_item.set_number) + " (part ID:" + str(order_item.part_id) + ") to list of suction items")
                self.suction_items.append(order_item)



    def attempt_item(self, item, max_attempts = 5):
        """
        This function attempts to pick an item.

        It increases the item.attempts counter each time it does,
        and sets item.fulfilled to True if item is delivered.
        """
        if item.ee_to_use == "suction":
            robot_name = "b_bot"

        if item.fulfilled:
            rospy.logerr("This item is already fulfilled. Something is going wrong.")
            return False

        # Go to preparatory pose
        if item.ee_to_use == "suction":
            rospy.loginfo("Going to preparatory pose before picking from bins")
            bin_center = geometry_msgs.msg.PoseStamped()
            bin_center.header.frame_id = item.bin_name
            bin_center.pose.orientation.w = 1.0
            bin_center_on_table = self.listener.transformPose("workspace_center", bin_center).pose.position
            if bin_center_on_table.y > .1:
                self.go_to_named_pose("suction_ready_right_bins", "b_bot", speed=1.0, acceleration=1.0)
            else:
                self.go_to_named_pose("suction_ready_left_bins", "b_bot", speed=1.0, acceleration=1.0)

        attempts = 0
        while attempts < max_attempts and not rospy.is_shutdown():
            attempts += 1
            item.attempts += 1
            rospy.loginfo("=== Attempting item nr." + str(item.number_in_set) +
                          " from set " + str(item.set_number) +
                          " (part ID:" + str(item.part_id) + "). Attempt nr. " + str(item.attempts))
            # Get the pick_pose for the item, either random or from vision
            pick_pose = self.get_random_pose_in_bin(item)
<<<<<<< HEAD
=======
            if self.grasp_candidates[item.part_id]["position"]:
                rospy.loginfo("Use candidate pose estimating by vision.")
                pick_pose = self.grasp_candidates[item.part_id]["position"].pop(0)
                rospy.loginfo("Pick pose in bin:")
                rospy.loginfo(pick_pose)
            raw_input("Press `Enter` to pick item.")
            # Magic offset go more down 5mm (since 2018/11/19) TODO: We need force sensor to get high accuracy.
            pick_pose.pose.position.z -= 0.003
>>>>>>> 9a519310
            pick_pose.pose.orientation = self.downward_orientation
            approach_height = 0.1
            if item.ee_to_use == "suction":
                gripper_command = "suction"
                approach_height = .15
                speed_slow = 0.05
                speed_fast = 1.0
            else:
                gripper_command = ""
            pick_pose = self.make_pose_safe_for_bin(pick_pose, item)
            item_picked = self.pick(robot_name, pick_pose, 0.0, speed_fast=1.0, speed_slow=.05,
                                                gripper_command=gripper_command, approach_height = approach_height)
            if not self.use_real_robot:
                item_picked = True
            if not item_picked:
                rospy.logerr("Failed an attempt to pick item nr." + str(item.number_in_set) + " from set " + str(item.set_number) + " (part ID:" + str(item.part_id) + "). Reattempting. Current attempts: " + str(attempts))
                if item.ee_to_use == "suction":
                    # self.suck(False)
                    pass
                continue

<<<<<<< HEAD
=======
            raw_input("Press `Enter` to place item.")

            if item.ee_to_use == "suction":
                rospy.loginfo("Going to circumstantial pose after picking from bins")
                bin_center = geometry_msgs.msg.PoseStamped()
                bin_center.header.frame_id = item.bin_name
                bin_center.pose.orientation.w = 1.0
                bin_center_on_table = self.listener.transformPose("workspace_center", bin_center).pose.position
                if bin_center_on_table.y > .1:
                    self.go_to_named_pose("suction_ready_right_bins", "b_bot", speed=1.0, acceleration=1.0)
                else:
                    self.go_to_named_pose("suction_ready_left_bins", "b_bot", speed=1.0, acceleration=1.0)

>>>>>>> 9a519310
            # Attempt to place the item
            place_pose = geometry_msgs.msg.PoseStamped()
            if self.is_aist_experiment:
                place_pose.header.frame_id = "place_bin"
            else:
                place_pose.header.frame_id = item.target_frame
            place_pose.pose.orientation = self.downward_orientation2
            approach_height = .05
            if item.ee_to_use == "suction":
                self.go_to_named_pose("suction_ready_above_place_bin", "b_bot", speed=1.0, acceleration=1.0)
            self.place(robot_name, place_pose,item.dropoff_height,
                                        speed_fast=1.0, speed_slow=0.05, gripper_command=gripper_command, approach_height=approach_height)
            # If successful
            self.fulfilled_items += 1
            item.fulfilled = True
            rospy.loginfo("Delivered item nr." + str(item.number_in_set) + " from set " + str(item.set_number) + " (part ID:" + str(item.part_id) + ")! Total items delivered: " + str(self.fulfilled_items))
            return True

        rospy.logerr("Was not able to pick item nr." + str(item.number_in_set) + " from set " + str(item.set_number) + " (part ID:" + str(item.part_id) + ")! Total attempts: " + str(item.attempts))
        return False

    def get_random_pose_in_bin(self, item):
        """Get item's random pose in parts bin."""
        pick_pose = geometry_msgs.msg.PoseStamped()
        pick_pose.header.frame_id = item.bin_name

        if "bin_1" in item.bin_name:
            bin_width = self.bin_1_width
            bin_length = self.bin_1_length
        elif "bin_2" in item.bin_name:
            bin_width = self.bin_2_width
            bin_length = self.bin_2_length
        elif "bin_3" in item.bin_name:
            bin_width = self.bin_3_width
            bin_length = self.bin_3_length

        pick_pose.pose.position.x = -bin_width/2 + random.random()*bin_width
        pick_pose.pose.position.y = -bin_length/2 + random.random()*bin_length
        pick_pose.pose.orientation = geometry_msgs.msg.Quaternion(*tf_conversions.transformations.quaternion_from_euler(0, pi/2, pi))

        return pick_pose

    def make_pose_safe_for_bin(self, pick_pose, item):
        """ This makes sure that the pick_pose is not outside the bin or would cause a collision."""
        if "bin_1" in item.bin_name:
            bin_width = self.bin_1_width
            bin_length = self.bin_1_length
            thresh_x = .020
            thresh_y = .020
        elif "bin_2" in item.bin_name:
            bin_width = self.bin_2_width
            bin_length = self.bin_2_length
            thresh_x = .025
            thresh_y = .030
        elif "bin_3" in item.bin_name:
            bin_width = self.bin_3_width
            bin_length = self.bin_3_length
            thresh_x = .020
            thresh_y = .020

        rospy.loginfo("threshould: " + str(thresh_x) + ", " + str(thresh_y))

        safe_pose = copy.deepcopy(pick_pose)
        safe_pose.pose.position.x = clamp(pick_pose.pose.position.x, -bin_width/2 + thresh_x, bin_width/2 - thresh_x)
        safe_pose.pose.position.y = clamp(pick_pose.pose.position.y, -bin_length/2 + thresh_y, bin_length/2 - thresh_y)
        safe_pose.pose.position.z = clamp(pick_pose.pose.position.z, 0, 0.1)

        if safe_pose.pose.position.x != pick_pose.pose.position.x or safe_pose.pose.position.y != pick_pose.pose.position.y:
            rospy.loginfo("Pose was adjusted in make_pose_safe_for_bin. Before: " +
                                        str(pick_pose.pose.position.x) + ", " +
                                        str(pick_pose.pose.position.y) + ", " +
                                        str(pick_pose.pose.position.z) + ". After: " +
                                        str(safe_pose.pose.position.x) + ", " +
                                        str(safe_pose.pose.position.y) + ", " +
                                        str(safe_pose.pose.position.z) + ".")

        #TODO: Adjust the gripper orientation when close to the border
        return safe_pose

    ###----- main procedure
    def kitting_task(self):

        self.fulfilled_items = 0
        for item in self.suction_items:
            if rospy.is_shutdown():
                break
            self.attempt_item(item, 1)
        self.go_to_named_pose("home", "b_bot")
        rospy.loginfo("==== Done with first suction pass")


if __name__ == '__main__':


    try:
        kit = KittingClass()

        while True:
            rospy.loginfo("Enter 1 to go to home all robots.")
            rospy.loginfo("Enter START to start the task.")
            rospy.loginfo("Enter x to exit.")

            i = raw_input()
            if i == '1':
                kit.go_to_named_pose("home", "b_bot")
            elif i == 'START' or i == 'start':
                kit.kitting_task()
            elif i == 'x':
                break
        print("================ Done!")
    except rospy.ROSInterruptException:
        pass<|MERGE_RESOLUTION|>--- conflicted
+++ resolved
@@ -5,18 +5,26 @@
 import os
 import csv
 import copy
+import time
+import datetime
 
 import rospy
 import rospkg
 import tf_conversions
 import std_msgs.msg
 import geometry_msgs.msg
+import actionlib
 
 from aist_routines.base import AISTBaseRoutines
 import o2as_msgs.msg
+import aist_graspability.msg
 
 
 rp = rospkg.RosPack()
+
+ts = time.time()
+start_date_time = datetime.datetime.fromtimestamp(ts).strftime('%Y-%m-%d_%H:%M:%S')
+number_of_attempted = 1
 
 class kitting_order_entry():
     """
@@ -43,9 +51,10 @@
 class KittingClass(AISTBaseRoutines):
     """Implements kitting routines for aist robot system."""
 
-    def __init__(self):
+    def __init__(self, vision_algo="fge"):
         """Initialize class object."""
         super(KittingClass, self).__init__()
+        self.vision_algo = vision_algo
         self.initial_setup()
         rospy.loginfo("Kitting class is staring up!")
 
@@ -82,6 +91,11 @@
         self.use_real_robot = rospy.get_param("use_real_robot", False)
         self.is_aist_experiment = rospy.get_param("is_aist_experiment", True)
 
+        self._search_grasp_from_phoxi_client = actionlib.SimpleActionClient(
+                                                    "aist_graspability/search_grasp_from_phoxi",
+                                                    aist_graspability.msg.SearchGraspFromPhoxiAction
+                                                )
+
         # Bin sizes to use random picking.
         # `width` is defined as the size in the x-axis direction.
         # `height` is defined as the size in the y-axis direction.
@@ -94,21 +108,16 @@
         self.bin_3_length = 0.192
 
         self.part_bin_list = {
-            "part_4" : "bin_2_part_4",
-            "part_5" : "bin_2_part_5",
-            "part_6" : "bin_3_part_6",
-            "part_7" : "bin_3_part_7",
-            "part_8" : "bin_2_part_8",
-            "part_9" : "bin_1_part_9",
-            "part_10" : "bin_1_part_10",
-            "part_11" : "bin_2_part_11",
-            "part_12" : "bin_1_part_12",
-            "part_13" : "bin_2_part_13",
-            "part_14" : "bin_1_part_14",
-            "part_15" : "bin_1_part_15",
-            "part_16" : "bin_1_part_16",
-            "part_17" : "bin_1_part_17",
-            "part_18" : "bin_1_part_18"
+            "part_a" :"bin_2_part_a",
+            "part_4" :"bin_2_part_4",
+            "part_7" :"bin_2_part_7",
+            "part_11":"bin_2_part_11",
+            "part_b" :"bin_2_part_b",
+            "part_13":"bin_1_part_13",
+            "part_8" :"bin_1_part_8",
+            "part_12":"bin_1_part_12",
+            "part_5" :"bin_1_part_5",
+            "part_c" :"bin_1_part_c",
         }
 
         self.part_position_in_tray = {
@@ -149,21 +158,71 @@
 
         # How high the end effector should hover over the tray when delivering the item
         self.dropoff_heights = {
-            "part_4" : 0.03,
-            "part_5" : 0.02,
-            "part_6" : 0.01,
-            "part_7" : 0.04,
-            "part_8" : 0.01,
-            "part_9" : 0.005,
-            "part_10": 0.005,
-            "part_11": 0.01,
-            "part_12": 0.01,
-            "part_13": 0.01,
-            "part_14": 0.005,
-            "part_15": 0.005,
-            "part_16": 0.005,
-            "part_17": 0.005,
-            "part_18": 0.005
+            "part_4" : 0.15,
+            "part_5" : 0.15,
+            "part_6" : 0.15,
+            "part_7" : 0.15,
+            "part_8" : 0.15,
+            "part_9" : 0.15,
+            "part_10": 0.15,
+            "part_11": 0.15,
+            "part_12": 0.15,
+            "part_13": 0.15,
+            "part_14": 0.15,
+            "part_15": 0.15,
+            "part_16": 0.15,
+            "part_17": 0.15,
+            "part_18": 0.15
+        }
+
+        # How many candidates should we get from phoxi.
+        self.max_candidates_from_phoxi = 3
+        self.grasp_candidates = {
+            4 : {
+                "position" : []
+            },
+            5 : {
+                "position" : []
+            },
+            6 : {
+                "position" : []
+            },
+            7 : {
+                "position" : []
+            },
+            8 : {
+                "position" : []
+            },
+            9 : {
+                "position" : []
+            },
+            10: {
+                "position" : []
+            },
+            11: {
+                "position" : []
+            },
+            12: {
+                "position" : []
+            },
+            13: {
+                "position" : []
+            },
+            14: {
+                "position" : []
+            },
+            15: {
+                "position" : []
+            },
+            16: {
+                "position" : []
+            },
+            17: {
+                "position" : []
+            },
+            18:{
+                "position" : []
+            }
         }
 
         self.downward_orientation = geometry_msgs.msg.Quaternion(*tf_conversions.transformations.quaternion_from_euler(0, pi/2, pi))
@@ -177,8 +236,6 @@
             if order_item.ee_to_use == "suction":
                 rospy.loginfo("Appended item nr." + str(order_item.number_in_set) + " from set " + str(order_item.set_number) + " (part ID:" + str(order_item.part_id) + ") to list of suction items")
                 self.suction_items.append(order_item)
-
-
 
     def attempt_item(self, item, max_attempts = 5):
         """
@@ -215,8 +272,6 @@
                           " (part ID:" + str(item.part_id) + "). Attempt nr. " + str(item.attempts))
             # Get the pick_pose for the item, either random or from vision
             pick_pose = self.get_random_pose_in_bin(item)
-<<<<<<< HEAD
-=======
             if self.grasp_candidates[item.part_id]["position"]:
                 rospy.loginfo("Use candidate pose estimating by vision.")
                 pick_pose = self.grasp_candidates[item.part_id]["position"].pop(0)
@@ -225,30 +280,25 @@
             raw_input("Press `Enter` to pick item.")
             # Magic offset go more down 5mm (since 2018/11/19) TODO: We need force sensor to get high accuracy.
             pick_pose.pose.position.z -= 0.003
->>>>>>> 9a519310
             pick_pose.pose.orientation = self.downward_orientation
-            approach_height = 0.1
+            approach_height = 0.15
             if item.ee_to_use == "suction":
                 gripper_command = "suction"
                 approach_height = .15
-                speed_slow = 0.05
-                speed_fast = 1.0
             else:
                 gripper_command = ""
-            pick_pose = self.make_pose_safe_for_bin(pick_pose, item)
-            item_picked = self.pick(robot_name, pick_pose, 0.0, speed_fast=1.0, speed_slow=.05,
-                                                gripper_command=gripper_command, approach_height = approach_height)
+            # pick_pose = self.make_pose_safe_for_bin(pick_pose, item)
+            self.publish_marker(pick_pose, "aist_vision_result")
+            item_picked = self.pick(robot_name, pick_pose, grasp_height=0.0, speed_fast=.05, speed_slow=.05,
+                                                gripper_command=gripper_command, approach_height=approach_height, timeout=10.0)
             if not self.use_real_robot:
                 item_picked = True
             if not item_picked:
                 rospy.logerr("Failed an attempt to pick item nr." + str(item.number_in_set) + " from set " + str(item.set_number) + " (part ID:" + str(item.part_id) + "). Reattempting. Current attempts: " + str(attempts))
                 if item.ee_to_use == "suction":
-                    # self.suck(False)
-                    pass
+                    self.suck(turn_suction_on=False, eject=False)
                 continue
 
-<<<<<<< HEAD
-=======
             raw_input("Press `Enter` to place item.")
 
             if item.ee_to_use == "suction":
@@ -262,7 +312,6 @@
                 else:
                     self.go_to_named_pose("suction_ready_left_bins", "b_bot", speed=1.0, acceleration=1.0)
 
->>>>>>> 9a519310
             # Attempt to place the item
             place_pose = geometry_msgs.msg.PoseStamped()
             if self.is_aist_experiment:
@@ -270,11 +319,13 @@
             else:
                 place_pose.header.frame_id = item.target_frame
             place_pose.pose.orientation = self.downward_orientation2
-            approach_height = .05
+            approach_height = .15
             if item.ee_to_use == "suction":
                 self.go_to_named_pose("suction_ready_above_place_bin", "b_bot", speed=1.0, acceleration=1.0)
-            self.place(robot_name, place_pose,item.dropoff_height,
+            self.place(robot_name, place_pose, place_height=item.dropoff_height,
                                         speed_fast=1.0, speed_slow=0.05, gripper_command=gripper_command, approach_height=approach_height)
+            if item.ee_to_use == "suction":
+                self.go_to_named_pose("suction_ready_above_place_bin", "b_bot", speed=1.0, acceleration=1.0)
             # If successful
             self.fulfilled_items += 1
             item.fulfilled = True
@@ -282,7 +333,78 @@
             return True
 
         rospy.logerr("Was not able to pick item nr." + str(item.number_in_set) + " from set " + str(item.set_number) + " (part ID:" + str(item.part_id) + ")! Total attempts: " + str(item.attempts))
+        if item.ee_to_use == "suction":
+            self.go_to_named_pose("home", "b_bot")
         return False
+
+    def get_grasp_candidates_from_phoxi(self, item, take_new_image):
+        """Get item's pose in parts bin using phoxi."""
+
+        goal = aist_graspability.msg.SearchGraspFromPhoxiGoal()
+        goal.take_new_image = take_new_image
+        goal.part_id = item.part_id
+        goal.bin_name = item.bin_name
+        goal.scene_path = os.path.join(rp.get_path("aist_graspability"), "data", start_date_time + "_part_" + str(item.part_id) + "_attempt_" + str(number_of_attempted) + ".tif")
+        goal.mask_path = os.path.join(rp.get_path("aist_graspability"), "data", "imr3.png")
+        goal.algorithm = self.vision_algo
+
+        if "precition_gripper" in item.ee_to_use:
+            if "inside" in item.ee_to_use:
+                goal.gripper_type = "inner"
+            elif "outside" in item.ee_to_use:
+                goal.gripper_type = "two_finger"
+        elif "suction" in item.ee_to_use:
+            goal.gripper_type = "suction"
+        elif "robotiq":
+            goal.gripper_type = "two_finger"
+        else:
+            rospy.logerr("Gripper type is undefined.")
+            return False
+
+        try:
+            self._search_grasp_from_phoxi_client.send_goal(goal)
+            self._search_grasp_from_phoxi_client.wait_for_result() # Not recommended because it may take too long time to get vision result.
+            # self._search_grasp_from_phoxi_client.wait_for_result(rospy.Duration(10.0))
+            resp_search_grasp = self._search_grasp_from_phoxi_client.get_result()
+        except:
+            rospy.logerr("Could not get grasp from Phoxi with action client exception.")
+            return False
+
+        if resp_search_grasp is None or not resp_search_grasp.success:
+            rospy.logerr("Could not get grasp from Phoxi with no candidates.")
+            return False
+
+        poses_in_bin = []
+        pose0 = geometry_msgs.msg.PointStamped()
+        pose0.header.frame_id = "a_phoxi_m_sensor"
+        number_of_pose_candidates = min(self.max_candidates_from_phoxi, resp_search_grasp.result_num)
+        for i in range(number_of_pose_candidates):
+            object_position = copy.deepcopy(pose0)
+            object_position.point = geometry_msgs.msg.Point(
+                resp_search_grasp.pos3D[i].x,
+                resp_search_grasp.pos3D[i].y,
+                resp_search_grasp.pos3D[i].z)
+            rospy.logdebug("\nGrasp point in %s: (x, y, z) = (%f, %f, %f)",
+                object_position.header.frame_id,
+                object_position.point.x,
+                object_position.point.y,
+                object_position.point.z)
+            obj_pose_in_camera = geometry_msgs.msg.PoseStamped()
+            obj_pose_in_camera.header = object_position.header
+            obj_pose_in_camera.pose.position = object_position.point
+            obj_pose_in_camera.pose.orientation.w = 1.0
+            pose_in_bin = self.listener.transformPose(item.bin_name, obj_pose_in_camera)
+            pose_in_bin.pose.orientation = self.downward_orientation
+            if item.ee_to_use in ["precision_gripper_from_outside", "robotiq_gripper"]:
+                pose_in_bin.pose.orientation = geometry_msgs.msg.Quaternion(
+                    *tf_conversions.transformations.quaternion_from_euler(0, pi/2, -resp_search_grasp.rotipz[i]))
+            poses_in_bin.append(pose_in_bin)
+        rospy.loginfo("Calculated " + str(number_of_pose_candidates) + " candidates for item nr. " + str(item.part_id) + " in bin " + str(item.bin_name))
+        rospy.logdebug(poses_in_bin)
+
+        self.grasp_candidates[item.part_id]["position"] = copy.deepcopy(poses_in_bin)
+
+        return
 
     def get_random_pose_in_bin(self, item):
         """Get item's random pose in parts bin."""
@@ -344,12 +466,16 @@
 
     ###----- main procedure
     def kitting_task(self):
+        global number_of_attempted
 
         self.fulfilled_items = 0
         for item in self.suction_items:
             if rospy.is_shutdown():
                 break
+            self.get_grasp_candidates_from_phoxi(item, True)
             self.attempt_item(item, 1)
+            self.grasp_candidates[item.part_id]["position"] = []
+            number_of_attempted += 1
         self.go_to_named_pose("home", "b_bot")
         rospy.loginfo("==== Done with first suction pass")
 
@@ -358,16 +484,24 @@
 
 
     try:
-        kit = KittingClass()
+        kit = KittingClass(vision_algo="fge")
 
         while True:
             rospy.loginfo("Enter 1 to go to home all robots.")
+            rospy.loginfo("Enter 71, 72... to test phoxi on item 1, 2...")
             rospy.loginfo("Enter START to start the task.")
             rospy.loginfo("Enter x to exit.")
 
             i = raw_input()
             if i == '1':
                 kit.go_to_named_pose("home", "b_bot")
+            elif i in ["71", "72", "73", "74", "75", "76", "77", "78", "79"]:
+                item = kit.ordered_items[int(i)-71]
+                rospy.loginfo("Checking for item id " + str(item.part_id) + " in " + item.bin_name)
+                kit.get_grasp_candidates_from_phoxi(item, True)
+                rospy.loginfo("Grasp candidates of item " + str(item.part_id))
+                rospy.loginfo(kit.grasp_candidates[item.part_id]["position"])
+                kit.publish_marker(kit.grasp_candidates[item.part_id]["position"][0], "aist_vision_result")
             elif i == 'START' or i == 'start':
                 kit.kitting_task()
             elif i == 'x':
