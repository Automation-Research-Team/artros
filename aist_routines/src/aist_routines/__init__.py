# Software License Agreement (BSD License)
#
# Copyright (c) 2021, National Institute of Advanced Industrial Science and Technology (AIST)
# All rights reserved.
#
# Redistribution and use in source and binary forms, with or without
# modification, are permitted provided that the following conditions
# are met:
#
#  * Redistributions of source code must retain the above copyright
#    notice, this list of conditions and the following disclaimer.
#  * Redistributions in binary form must reproduce the above
#    copyright notice, this list of conditions and the following
#    disclaimer in the documentation and/or other materials provided
#    with the distribution.
#  * Neither the name of National Institute of Advanced Industrial
#    Science and Technology (AIST) nor the names of its contributors
#    may be used to endorse or promote products derived from this software
#    without specific prior written permission.
#
# THIS SOFTWARE IS PROVIDED BY THE COPYRIGHT HOLDERS AND CONTRIBUTORS
# "AS IS" AND ANY EXPRESS OR IMPLIED WARRANTIES, INCLUDING, BUT NOT
# LIMITED TO, THE IMPLIED WARRANTIES OF MERCHANTABILITY AND FITNESS
# FOR A PARTICULAR PURPOSE ARE DISCLAIMED. IN NO EVENT SHALL THE
# COPYRIGHT OWNER OR CONTRIBUTORS BE LIABLE FOR ANY DIRECT, INDIRECT,
# INCIDENTAL, SPECIAL, EXEMPLARY, OR CONSEQUENTIAL DAMAGES (INCLUDING,
# BUT NOT LIMITED TO, PROCUREMENT OF SUBSTITUTE GOODS OR SERVICES;
# LOSS OF USE, DATA, OR PROFITS; OR BUSINESS INTERRUPTION) HOWEVER
# CAUSED AND ON ANY THEORY OF LIABILITY, WHETHER IN CONTRACT, STRICT
# LIABILITY, OR TORT (INCLUDING NEGLIGENCE OR OTHERWISE) ARISING IN
# ANY WAY OUT OF THE USE OF THIS SOFTWARE, EVEN IF ADVISED OF THE
# POSSIBILITY OF SUCH DAMAGE.
#
# Author: Toshio Ueshiba
#
import sys
import copy
import collections
import rospy
import numpy as np

from math import pi, radians, degrees
from tf import TransformListener, transformations as tfs
import moveit_commander
from moveit_commander.conversions import pose_to_list

from geometry_msgs import msg as gmsg

<<<<<<< HEAD
from aist_routines.GripperClient     import GripperClient, VoidGripper
from aist_routines.CameraClient      import CameraClient
from aist_routines.MarkerPublisher   import MarkerPublisher
from aist_routines.PickOrPlaceAction import PickOrPlaceAction
from aist_routines.SweepAction       import SweepAction
=======
from GripperClient     import GripperClient, VoidGripper
from CameraClient      import CameraClient
from MarkerPublisher   import MarkerPublisher
from PickOrPlaceAction import PickOrPlace
from SweepAction       import Sweep
>>>>>>> 7441f71b

######################################################################
#  global functions                                                  #
######################################################################
def paramtuples(d):
    fields = set()
    for params in d.values():
        for field in params.keys():
            fields.add(field)
    ParamTuple = collections.namedtuple('ParamTuple', ' '.join(fields))

    params = {}
    for key, param in d.items():
        params[key] = ParamTuple(**param)
    return params

######################################################################
#  class AISTBaseRoutines                                            #
######################################################################
class AISTBaseRoutines(object):
    def __init__(self):
        super(AISTBaseRoutines, self).__init__()

        moveit_commander.roscpp_initialize(sys.argv)
        self._listener = TransformListener()
        rospy.sleep(1.0)        # Necessary for listner spinning up

        # MoveIt planning parameters
        self._reference_frame = rospy.get_param('~moveit_pose_reference_frame',
                                                'workspace_center')
        self._eef_step        = rospy.get_param('~moveit_eef_step', 0.0005)
        rospy.loginfo('reference_frame = {}, eef_step = {}'
                      .format(self._reference_frame, self._eef_step))

        # MoveIt RobotCommander
        self._cmd = moveit_commander.RobotCommander('robot_description')

        # Grippers
        d = rospy.get_param('~grippers', {})
        self._grippers = {'void_gripper': VoidGripper('void_gripper_base_link')}
        for gripper_name, props in d.items():
            self._grippers[gripper_name] = GripperClient.create(props['type'],
                                                                props['args'])

        # Robots
        d = rospy.get_param('~robots', {})
        self._active_grippers = {}
        for robot_name, props in d.items():
            if 'default_gripper' in props:
                self.set_gripper(robot_name, props['default_gripper'])
            else:
                self.set_gripper(robot_name, 'void_gripper')

        # Cameras
        d = rospy.get_param('~cameras', {})
        self._cameras = {}
        for camera_name, type_name in d.items():
            self._cameras[camera_name] = CameraClient.create(camera_name,
                                                             type_name)

        # Search graspabilities
        if rospy.has_param('~graspability_parameters'):
            from aist_graspability import GraspabilityClient
            self._graspability_params \
                = rospy.get_param('~graspability_parameters')
            self._graspabilityClient = GraspabilityClient()

        # Pick and place action
        if rospy.has_param('~picking_parameters'):
            self._picking_params = rospy.get_param('~picking_parameters')
            self._pick_or_place  = PickOrPlace(self)
        else:
            self._pick_or_place = None

        # Sweep action
        if rospy.has_param('~sweep_parameters'):
            self._sweep_params = rospy.get_param('~sweep_parameters')
            self._sweep        = Sweep(self)
        else:
            self._sweep = None

        # Marker publisher
        self._markerPublisher = MarkerPublisher()

        rospy.loginfo('AISTBaseRoutines initialized.')

    def __enter__(self):
        return self

    def __exit__(self, exception_type, exception_value, traceback):
        if self._pick_or_place:
            self._pick_or_place.shutdown()
        if self._sweep:
            self._sweep.shutdown()
        rospy.signal_shutdown('AISTBaseRoutines() completed.')
        return False  # Do not forward exceptions

    @property
    def listener(self):
        return self._listener

    @property
    def reference_frame(self):
        return self._reference_frame

    @property
    def eef_step(self):
        return self._eef_step

    # Basic motion stuffs
    def go_to_named_pose(self, robot_name, named_pose):
        group = self._cmd.get_group(robot_name)
        try:
            group.set_named_target(named_pose)
        except moveit_commander.exception.MoveItCommanderException as e:
            rospy.logerr('AISTBaseRoutines.go_to_named_pose(): {}'
                         .format(e))
            return False
        group.set_max_velocity_scaling_factor(1.0)
        success = group.go(wait=True)
        group.clear_pose_targets()
        return success

    def go_to_frame(self, robot_name, target_frame, offset=(0, 0, 0),
                    speed=1.0, end_effector_link='',
                    high_precision=False, move_lin=True):
        target_pose = gmsg.PoseStamped()
        target_pose.header.frame_id = target_frame
        target_pose.pose            = gmsg.Pose(gmsg.Point(0, 0, 0),
                                                gmsg.Quaternion(0, 0, 0, 1))
        return self.go_to_pose_goal(robot_name,
                                    self.effector_target_pose(target_pose,
                                                              offset),
                                    speed, end_effector_link,
                                    high_precision, move_lin)

    def go_to_pose_goal(self, robot_name, target_pose,
                        speed=1.0, end_effector_link='',
                        high_precision=False, move_lin=True):
        self.add_marker('pose', target_pose)
        self.publish_marker()

        if move_lin:
            return self.go_along_poses(robot_name,
                                       gmsg.PoseArray(target_pose.header,
                                                      [target_pose.pose]),
                                       speed, end_effector_link, high_precision)

        if end_effector_link == '':
            end_effector_link = self.gripper(robot_name).tip_link

        group = self._cmd.get_group(robot_name)
        group.set_end_effector_link(end_effector_link)
        group.set_max_velocity_scaling_factor(np.clip(speed, 0.0, 1.0))
        group.set_pose_target(target_pose)
        success      = group.go(wait=True)
        current_pose = group.get_current_pose()
        is_all_close = self._all_close(target_pose.pose,
                                       current_pose.pose, 0.01)
        return (success, is_all_close, current_pose)

    def go_along_poses(self, robot_name, poses,
                       speed=1.0, end_effector_link='', high_precision=False):
        if end_effector_link == '':
            end_effector_link = self.gripper(robot_name).tip_link

        group = self._cmd.get_group(robot_name)
        group.set_end_effector_link(end_effector_link)
        group.set_max_velocity_scaling_factor(np.clip(speed, 0.0, 1.0))

        try:
            transformed_poses = self.transform_poses_to_target_frame(
                                    poses, group.get_planning_frame()).poses
        except Exception as e:
            return (False, False, group.get_current_pose())

        if high_precision:
            goal_tolerance = group.get_goal_tolerance()
            planning_time  = group.get_planning_time()
            group.set_goal_tolerance(.000001)
            group.set_planning_time(10)

        plan, fraction = group.compute_cartesian_path(transformed_poses,
                                                      self._eef_step, 0.0)
        if fraction > 0.995:
            success = group.execute(group.retime_trajectory(
                                        self._cmd.get_current_state(),
                                        plan, speed),
                                    wait=True)
            group.stop()
            if success:
                rospy.loginfo('Executed plan with %3.1f%% computed cartesian path.',
                              100*fraction)
            else:
                rospy.logerr('Computed %3.1f%% of cartesian path but failed to execute.',
                             100*fraction)
        else:
            success = False
            rospy.logwarn('Computed only %3.1f%% of the total cartesian path.',
                          100*fraction)

        group.clear_pose_targets()

        if high_precision:
            group.set_goal_tolerance(goal_tolerance[1])
            group.set_planning_time(planning_time)

        current_pose = group.get_current_pose()
        is_all_close = self._all_close(transformed_poses[-1],
                                       current_pose.pose, 0.01)
        return (success, is_all_close, current_pose)

    def move_relative(self, robot_name, offset,
                      speed=1.0, end_effector_link='',
                      high_precision=False, move_lin=True):
        return self.go_to_pose_goal(
                   robot_name,
                   self.shift_pose(self.get_current_pose(robot_name,
                                                         end_effector_link),
                                   offset),
                   speed, end_effector_link, high_precision, move_lin)

    def stop(self, robot_name):
        group = self._cmd.get_group(robot_name)
        group.stop()
        group.clear_pose_targets()

    def get_current_pose(self, robot_name, end_effector_link=''):
        if end_effector_link == '' and robot_name in self._grippers:
            end_effector_link = self.gripper(robot_name).tip_link
        group = self._cmd.get_group(robot_name)
        if len(end_effector_link) > 0:
            group.set_end_effector_link(end_effector_link)
        return group.get_current_pose()

    # Gripper stuffs
    def set_gripper(self, robot_name, gripper_name):
        self._active_grippers[robot_name] = self._grippers[gripper_name]

    def gripper(self, robot_name):
        return self._active_grippers[robot_name]

    def set_gripper_parameters(self, robot_name, parameters):
        self.gripper(robot_name).parameters = parameters

    def gripper_parameters(self, robot_name):
        return self.gripper(robot_name).parameters

    def pregrasp(self, robot_name):
        return self.gripper(robot_name).pregrasp()

    def grasp(self, robot_name):
        return self.gripper(robot_name).grasp()

    def release(self, robot_name):
        return self.gripper(robot_name).release()

    # Camera stuffs
    def camera(self, camera_name):
        return self._cameras[camera_name]

    def continuous_shot(self, camera_name, enable):
        return self.camera(camera_name).continuous_shot(enable)

    def trigger_frame(self, camera_name):
        return self.camera(camera_name).trigger_frame()

    # Marker stuffs
    def delete_all_markers(self):
        self._markerPublisher.delete_all()

    def add_marker(self, marker_type, pose_stamped, endpoint=None,
                   text='', lifetime=15):
        self._markerPublisher.add(marker_type, pose_stamped,
                                  endpoint, text, lifetime)

    def publish_marker(self):
        self._markerPublisher.publish()

    # Graspability stuffs
    def create_mask_image(self, camera_name, nmasks):
        self.camera(camera_name).trigger_frame()
        return self._graspabilityClient.create_mask_image(nmasks)

    def graspability_send_goal(self, robot_name, part_id, mask_id,
                               feedback_cb=None):
        self.delete_all_markers()
        params = self._graspability_params[part_id]
        self._graspabilityClient.set_parameters(params)

        # Send goal first to be ready for subscribing image,
        self._graspabilityClient.send_goal(mask_id,
                                           self.gripper(robot_name).type,
                                           feedback_cb)

    def graspability_wait_for_result(self, orientation=None, max_slant=pi/4,
                                     target_frame='', marker_lifetime=0):
        poses, gscores, contact_points \
            = self._graspabilityClient.wait_for_result(orientation, max_slant)

        #  We have to transform the poses to reference frame before moving
        #  because graspability poses are represented w.r.t. camera frame
        #  which will change while moving in the case of "eye on hand".
        contact_points = self._transform_points_to_target_frame(
                                poses.header, contact_points, target_frame)
        poses          = self.transform_poses_to_target_frame(poses,
                                                              target_frame)
        for i, pose in enumerate(poses.poses):
            self.add_marker('graspability',
                            gmsg.PoseStamped(poses.header, pose),
                            contact_points[i],
                            '{}[{:.3f}]'.format(i, gscores[i]),
                            lifetime=marker_lifetime)
        self.publish_marker()

        return poses, gscores

    def graspability_cancel_goal(self):
        self._graspabilityClient.cancel_goal()

    # Pick and place action stuffs
    def pick(self, robot_name, target_pose, part_id,
             wait=True, feedback_cb=None):
        params = self._picking_params[part_id]
        if 'gripper_name' in params:
            self.set_gripper(robot_name, params['gripper_name'])
        if 'gripper_parameters' in params:
            self.gripper(robot_name).parameters = params['gripper_parameters']
        return self._pick_or_place.execute(robot_name, target_pose, True,
                                           params['grasp_offset'],
                                           params['approach_offset'],
                                           params['departure_offset'],
                                           params['speed_fast'],
                                           params['speed_slow'],
                                           wait, feedback_cb)

    def place(self, robot_name, target_pose, part_id,
              wait=True, feedback_cb=None):
        params = self._picking_params[part_id]
        if 'gripper_name' in params:
            self.set_gripper(robot_name, params['gripper_name'])
        if 'gripper_parameters' in params:
            self.gripper(robot_name).parameters = params['gripper_parameters']
        return self._pick_or_place.execute(robot_name, target_pose, False,
                                           params['place_offset'],
                                           params['approach_offset'],
                                           params['departure_offset'],
                                           params['speed_fast'],
                                           params['speed_slow'],
                                           wait, feedback_cb)

    def pick_at_frame(self, robot_name, target_frame, part_id,
                      offset=(0, 0, 0), wait=True, feedback_cb=None):
        target_pose = gmsg.PoseStamped()
        target_pose.header.frame_id = target_frame
        target_pose.pose = gmsg.Pose(gmsg.Point(*offset[0:3]),
                                     gmsg.Quaternion(
                                         *self._quaternion_from_offset(
                                             offset[3:])))
        return self.pick(robot_name, target_pose, part_id, wait, feedback_cb)

    def place_at_frame(self, robot_name, target_frame, part_id,
                       offset=(0, 0, 0), wait=True, feedback_cb=None):
        target_pose = gmsg.PoseStamped()
        target_pose.header.frame_id = target_frame
        target_pose.pose = gmsg.Pose(gmsg.Point(*offset[0:3]),
                                     gmsg.Quaternion(
                                         *self._quaternion_from_offset(
                                             offset[3:])))
        return self.place(robot_name, target_pose, part_id, wait, feedback_cb)

    def pick_or_place_wait_for_result(self):
        return self._pick_or_place.wait_for_result()

    def pick_or_place_cancel(self):
        return self._pick_or_place.cancel()

    # Sweep action stuffs
    def sweep(self, robot_name, target_pose, sweep_dir, part_id,
              wait=True, feedback_cb=None):
        params       = self._sweep_params[part_id]
        sweep_length = params['sweep_length']
        sweep_vector = (sweep_length*sweep_dir[0],
                        sweep_length*sweep_dir[1],
                        sweep_length*sweep_dir[2])
        return self._sweep.execute(robot_name, target_pose, sweep_vector,
                                   params['sweep_offset'],
                                   params['approach_offset'],
                                   params['departure_offset'],
                                   params['speed_fast'],
                                   params['speed_slow'],
                                   wait, feedback_cb)
    # Utility functions
    def shift_pose(self, pose, offset):
        m44 = tfs.concatenate_matrices(self._listener.fromTranslationRotation(
                                           (pose.pose.position.x,
                                            pose.pose.position.y,
                                            pose.pose.position.z),
                                           (pose.pose.orientation.x,
                                            pose.pose.orientation.y,
                                            pose.pose.orientation.z,
                                            pose.pose.orientation.w)),
                                       self._listener.fromTranslationRotation(
                                           offset[0:3],
                                           self._quaternion_from_offset(
                                               offset[3:])))
        return gmsg.PoseStamped(
                 pose.header,
                 gmsg.Pose(
                     gmsg.Point(*tuple(tfs.translation_from_matrix(m44))),
                     gmsg.Quaternion(*tuple(tfs.quaternion_from_matrix(m44)))))

    def transform_pose_to_target_frame(self, pose, target_frame=''):
        poses = self.transform_poses_to_target_frame(
                    gmsg.PoseArray(pose.header, [pose.pose]), target_frame)
        return gmsg.PoseStamped(poses.header, poses.poses[0])

    def transform_poses_to_target_frame(self, poses, target_frame=''):
        if target_frame == '':
            target_frame = self._reference_frame

        try:
            self._listener.waitForTransform(target_frame,
                                            poses.header.frame_id,
                                            poses.header.stamp,
                                            rospy.Duration(10))
            mat44 = self._listener.asMatrix(target_frame, poses.header)
        except Exception as e:
            rospy.logerr('AISTBaseRoutines.transform_poses_to_target_frame(): {}'.format(e))
            raise e

        transformed_poses = gmsg.PoseArray()
        transformed_poses.header.frame_id = target_frame
        transformed_poses.header.stamp    = poses.header.stamp
        for pose in poses.poses:
            m44 = tfs.concatenate_matrices(
                        mat44,
                        self._listener.fromTranslationRotation(
                            (pose.position.x,
                             pose.position.y,
                             pose.position.z),
                            (pose.orientation.x,
                             pose.orientation.y,
                             pose.orientation.z,
                             pose.orientation.w)))
            transformed_poses.poses.append(
                gmsg.Pose(gmsg.Point(*tuple(tfs.translation_from_matrix(m44))),
                          gmsg.Quaternion(
                              *tuple(tfs.quaternion_from_matrix(m44)))))
        return transformed_poses

    def xyz_rpy(self, pose):
        transformed_pose = self.transform_pose_to_target_frame(pose).pose
        rpy = tfs.euler_from_quaternion((transformed_pose.orientation.x,
                                         transformed_pose.orientation.y,
                                         transformed_pose.orientation.z,
                                         transformed_pose.orientation.w))
        return [transformed_pose.position.x,
                transformed_pose.position.y,
                transformed_pose.position.z,
                rpy[0], rpy[1], rpy[2]]

    def format_pose(self, target_pose):
        xyzrpy = self.xyz_rpy(target_pose)
        return '[{:.4f}, {:.4f}, {:.4f}; {:.2f}, {:.2f}. {:.2f}]'.format(
            xyzrpy[0], xyzrpy[1], xyzrpy[2],
            degrees(xyzrpy[3]), degrees(xyzrpy[4]), degrees(xyzrpy[5]))

    def effector_target_pose(self, target_pose, offset):
        poses = self.effector_target_poses(
                    gmsg.PoseArray(target_pose.header, [target_pose.pose]),
                    [offset])
        return gmsg.PoseStamped(poses.header, poses.poses[0])

    def effector_target_poses(self, target_poses, offsets):
        poses = gmsg.PoseArray(target_poses.header, [])
        for target_pose, offset in zip(target_poses.poses, offsets):
            T = tfs.concatenate_matrices(
                    self._listener.fromTranslationRotation(
                        (target_pose.position.x,
                         target_pose.position.y,
                         target_pose.position.z),
                        (target_pose.orientation.x,
                         target_pose.orientation.y,
                         target_pose.orientation.z,
                         target_pose.orientation.w)),
                    self._listener.fromTranslationRotation(
                        offset[0:3],
                        self._quaternion_from_offset(offset[3:])),
                    self._listener.fromTranslationRotation(
                        (0, 0, 0),
                        tfs.quaternion_from_euler(0, radians(90), 0)))
            poses.poses.append(
                          gmsg.Pose(
                              gmsg.Point(*tfs.translation_from_matrix(T)),
                              gmsg.Quaternion(*tfs.quaternion_from_matrix(T))))
        return poses

    # Private functions
    def _create_device(self, type_name, kwargs):
        Device = globals()[type_name]
        if rospy.get_param('/use_real_robot', False):
            return Device(**kwargs)
        else:
            return Device.base(**kwargs)

    def _all_close(self, goal, actual, tolerance):
        goal_list   = pose_to_list(goal)
        actual_list = pose_to_list(actual)
        for i in range(len(goal_list)):
            if abs(actual_list[i] - goal_list[i]) > tolerance:
                return False
        return True

    def _transform_points_to_target_frame(self, header, points,
                                          target_frame=''):
        if target_frame == '':
            target_frame = self._reference_frame

        try:
            self._listener.waitForTransform(target_frame, header.frame_id,
                                            header.stamp, rospy.Duration(10))
            mat44 = self._listener.asMatrix(target_frame, header)
        except Exception as e:
            rospy.logerr('AISTBaseRoutines._transform_positions_to_target_frame(): {}'.format(e))
            raise e

        return [ gmsg.Point(*tuple(np.dot(mat44,
                                          np.array((p.x, p.y, p.z, 1.0)))[:3]))
                 for p in points ]

    def _quaternion_from_offset(self, offset):
        return (0, 0, 0, 1) if len(offset) < 3 else \
               tfs.quaternion_from_euler(offset[0],
                                         offset[1],
                                         offset[2]) if len(offset) == 3 else \
               offset[0:4]<|MERGE_RESOLUTION|>--- conflicted
+++ resolved
@@ -46,19 +46,11 @@
 
 from geometry_msgs import msg as gmsg
 
-<<<<<<< HEAD
-from aist_routines.GripperClient     import GripperClient, VoidGripper
-from aist_routines.CameraClient      import CameraClient
-from aist_routines.MarkerPublisher   import MarkerPublisher
-from aist_routines.PickOrPlaceAction import PickOrPlaceAction
-from aist_routines.SweepAction       import SweepAction
-=======
 from GripperClient     import GripperClient, VoidGripper
 from CameraClient      import CameraClient
 from MarkerPublisher   import MarkerPublisher
 from PickOrPlaceAction import PickOrPlace
 from SweepAction       import Sweep
->>>>>>> 7441f71b
 
 ######################################################################
 #  global functions                                                  #
