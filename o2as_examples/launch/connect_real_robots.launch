--- conflicted
+++ resolved
@@ -4,13 +4,6 @@
 -->
 <launch>
 
-<<<<<<< HEAD
-  <!-- Publish robot model -->
-  <include file="$(find o2as_scene_description)/launch/o2as_base_scene_upload.launch" />
-  <param name="use_real_robot" type="bool" value="true" />
-
-=======
->>>>>>> d9005803
   <!-- Required for the UR scripts to be sent -->
   <param name="use_real_robot" type="bool" value="true" />
 
