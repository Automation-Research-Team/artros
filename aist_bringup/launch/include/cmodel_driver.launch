--- conflicted
+++ resolved
@@ -14,11 +14,7 @@
   <include file="$(find robotiq_control
 		 )/launch/urcap_cmodel_action_controller.launch">
     <arg name="address"		value="$(arg driver_arg)"/>
-<<<<<<< HEAD
-    <arg name="namespace"	value="$(arg namespace)"/>
-=======
     <arg name="namespace"	value="$(arg prefix)controller"/>
->>>>>>> b6b6d76f
     <arg name="gripper_prefix"	value="$(arg prefix)"/>
     <arg name="config"		value="$(arg config)"/>
   </include>
