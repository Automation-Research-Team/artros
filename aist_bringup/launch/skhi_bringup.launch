<?xml version="1.0"?>
<launch>

  <arg name="sim"			default="false"/>
  <arg name="scene"			default="skhi_base_scene"/>
  <arg name="joint_state_frequency"	default="50"/>
  <arg name="robot_state_frequency"	default="50"/>
  <arg name="moveit_config"		default="$(find skhi_moveit_config)"/>
  <arg name="rviz_config"		default=""/>

  <!-- Setup "skhi" configuration -->
  <arg name="prefixes"			value="a_khi_, a_khi_grippeer_"/>
  <arg name="devices"			value="RS007L, lehz40k2_30"/>
  <arg name="controllers"		value="khi, fetch"/>
  <arg name="drivers"			value="khi"/>
  <arg name="driver_args"		value="192.168.0.2, 4, '',"/>

  <!-- Bringup robots -->
  <include file="$(dirname)/include/connect_robots.launch">
    <arg name="robot_description_file"
	 value="$(find aist_description)/scenes/urdf/$(arg scene).urdf.xacro"/>
    <arg name="sim"			value="$(arg sim)"/>
    <arg name="joint_state_frequency"	value="$(arg joint_state_frequency)"/>
    <arg name="prefixes"		value="$(arg prefixes)"/>
    <arg name="devices"			value="$(arg devices)"/>
    <arg name="controllers"		value="$(arg controllers)"/>
    <arg name="drivers"			value="$(arg drivers)"/>
    <arg name="driver_args"		value="$(arg driver_args)"/>
  </include>

  <!-- Start MoveIt! -->
  <include file="$(dirname)/include/move_group.launch">
    <arg name="robot_state_frequency"	value="$(arg robot_state_frequency)"/>
    <arg name="moveit_config"		value="$(arg moveit_config)"/>
    <arg name="rviz_config"		value="$(arg rviz_config)"/>
  </include>

  <!-- Launch other hardware drivers -->
  <group if="$(eval not sim)">

    <!-- Launch PhoXi camera -->
    <include file="$(find aist_phoxi_camera)/launch/run.launch">
      <arg name="camera_name"		value="camera"/>
      <arg name="id"			value="2020-01-098-LC3"/>
<<<<<<< HEAD
      <arg name="frame"			value="a_khi_calibrated_camera"/>
=======
      <arg name="frame"			value="calibrated_camera"/>
>>>>>>> 3713dac7
      <arg name="intensity_scale"	value="0.05"/>
    </include>

  </group>

</launch><|MERGE_RESOLUTION|>--- conflicted
+++ resolved
@@ -42,11 +42,7 @@
     <include file="$(find aist_phoxi_camera)/launch/run.launch">
       <arg name="camera_name"		value="camera"/>
       <arg name="id"			value="2020-01-098-LC3"/>
-<<<<<<< HEAD
       <arg name="frame"			value="a_khi_calibrated_camera"/>
-=======
-      <arg name="frame"			value="calibrated_camera"/>
->>>>>>> 3713dac7
       <arg name="intensity_scale"	value="0.05"/>
     </include>
 
