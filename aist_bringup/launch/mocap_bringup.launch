--- conflicted
+++ resolved
@@ -21,11 +21,7 @@
   <arg name="controllers"	value="ur_robot, cmodel"/>
   <arg name="drivers"		value="ur_robot, cmodel"/>
   <arg name="driver_args"	value="10.66.171.53, 50001, 50002, 0;
-<<<<<<< HEAD
-  				       10.66.171.53"/>
-=======
 				       10.66.171.53"/>
->>>>>>> e2db835b
 
   <!-- Bringup robots -->
   <include file="$(find aist_bringup)/launch/include/connect_robots.launch">
