--- conflicted
+++ resolved
@@ -1,18 +1,12 @@
 Panels:
   - Class: rviz/Displays
-    Help Height: 0
+    Help Height: 84
     Name: Displays
     Property Tree Widget:
-<<<<<<< HEAD
-      Expanded: ~
-      Splitter Ratio: 0.7425600290298462
-    Tree Height: 180
-=======
       Expanded:
         - /TF1/Frames1
       Splitter Ratio: 0.742560029
     Tree Height: 433
->>>>>>> e5ee7178
   - Class: rviz/Help
     Name: Help
   - Class: rviz/Views
@@ -20,8 +14,6 @@
       - /Current View1
     Name: Views
     Splitter Ratio: 0.5
-Preferences:
-  PromptSaveOnExit: true
 Toolbars:
   toolButtonStyle: 2
 Visualization Manager:
@@ -33,7 +25,7 @@
       Color: 160; 160; 164
       Enabled: true
       Line Style:
-        Line Width: 0.029999999329447746
+        Line Width: 0.0299999993
         Value: Lines
       Name: Grid
       Normal Cell Count: 0
@@ -56,7 +48,6 @@
       MoveIt_Goal_Tolerance: 0
       MoveIt_Planning_Attempts: 10
       MoveIt_Planning_Time: 5
-      MoveIt_Use_Cartesian_Path: false
       MoveIt_Use_Constraint_Aware_IK: true
       MoveIt_Warehouse_Host: 127.0.0.1
       MoveIt_Warehouse_Port: 33829
@@ -306,7 +297,7 @@
         Show Manipulability: false
         Show Manipulability Index: false
         Show Weight Limit: false
-        TextHeight: 0.07999999821186066
+        TextHeight: 0.0799999982
       Planning Request:
         Colliding Link Color: 255; 0; 0
         Goal State Alpha: 1
@@ -324,7 +315,7 @@
       Scene Geometry:
         Scene Alpha: 1
         Scene Color: 50; 230; 50
-        Scene Display Time: 0.20000000298023224
+        Scene Display Time: 0.200000003
         Show Scene Geometry: true
         Voxel Coloring: Z-Axis
         Voxel Rendering: Occupied Voxels
@@ -553,8 +544,6 @@
         Show Robot Visual: true
       Value: true
       Velocity_Scaling_Factor: 1
-<<<<<<< HEAD
-=======
     - Class: rviz/TF
       Enabled: true
       Frame Timeout: 15
@@ -731,7 +720,6 @@
               {}
       Update Interval: 0
       Value: true
->>>>>>> e5ee7178
   Enabled: true
   Global Options:
     Background Color: 48; 48; 48
@@ -744,34 +732,35 @@
       Hide Inactive Objects: true
     - Class: rviz/MoveCamera
     - Class: rviz/Select
+    - Class: rviz/FocusCamera
   Value: true
   Views:
     Current:
       Class: rviz/XYOrbit
-      Distance: 2.996500015258789
+      Distance: 2.84568691
       Enable Stereo Rendering:
-        Stereo Eye Separation: 0.05999999865889549
+        Stereo Eye Separation: 0.0599999987
         Stereo Focal Distance: 1
         Swap Stereo Eyes: false
         Value: false
       Focal Point:
-        X: 0.11356700211763382
-        Y: 0.10592000186443329
-        Z: 2.2351800055275817e-7
+        X: 0.113567002
+        Y: 0.105920002
+        Z: 2.23518001e-07
       Focal Shape Fixed Size: true
-      Focal Shape Size: 0.05000000074505806
+      Focal Shape Size: 0.0500000007
       Invert Z Axis: false
       Name: Current View
-      Near Clip Distance: 0.009999999776482582
-      Pitch: 0.5097969770431519
+      Near Clip Distance: 0.00999999978
+      Pitch: 1.0547961
       Target Frame: world
       Value: XYOrbit (rviz)
-      Yaw: 5.659949779510498
+      Yaw: 0.368587732
     Saved: ~
 Window Geometry:
   Displays:
     collapsed: false
-  Height: 759
+  Height: 1056
   Help:
     collapsed: false
   Hide Left Dock: false
@@ -780,9 +769,9 @@
     collapsed: false
   MotionPlanning - Trajectory Slider:
     collapsed: false
-  QMainWindow State: 000000ff00000000fd0000000100000000000002a20000029dfc0200000007fb000000100044006900730070006c006100790073010000003d000000f1000000c900fffffffb0000000800480065006c00700000000342000000bb0000006e00fffffffb0000000a0056006900650077007300000003b0000000b0000000a400fffffffb0000000c00430061006d00650072006100000002ff000001610000000000000000fb0000001e004d006f00740069006f006e00200050006c0061006e006e0069006e00670100000374000001890000000000000000fb00000044004d006f00740069006f006e0050006c0061006e006e0069006e00670020002d0020005400720061006a006500630074006f0072007900200053006c00690064006500720000000000ffffffff0000004100fffffffb0000001c004d006f00740069006f006e0050006c0061006e006e0069006e00670100000134000001a60000019b00ffffff0000047c0000029d00000001000000020000000100000002fc0000000100000002000000010000000a0054006f006f006c00730100000000ffffffff0000000000000000
+  QMainWindow State: 000000ff00000000fd0000000100000000000002ad000003dafc0200000007fb000000100044006900730070006c006100790073010000002800000246000000d700fffffffb0000000800480065006c00700000000342000000bb0000007300fffffffb0000000a0056006900650077007300000003b0000000b0000000ad00fffffffb0000000c00430061006d00650072006100000002ff000001610000000000000000fb0000001e004d006f00740069006f006e00200050006c0061006e006e0069006e00670100000374000001890000000000000000fb00000044004d006f00740069006f006e0050006c0061006e006e0069006e00670020002d0020005400720061006a006500630074006f0072007900200053006c00690064006500720000000000ffffffff0000004a00fffffffb0000001c004d006f00740069006f006e0050006c0061006e006e0069006e006701000002740000018e0000018300ffffff000004cd000003da00000001000000020000000100000002fc0000000100000002000000010000000a0054006f006f006c00730100000000ffffffff0000000000000000
   Views:
     collapsed: false
-  Width: 1828
-  X: 166
-  Y: 129+  Width: 1920
+  X: 2560
+  Y: 24