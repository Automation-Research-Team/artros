--- conflicted
+++ resolved
@@ -156,7 +156,6 @@
     self.publishMarker_client = rospy.ServiceProxy('/o2as_skills/publishMarker', o2as_msgs.srv.publishMarker)
     self.toggleCollisions_client = rospy.ServiceProxy('/o2as_skills/toggleCollisions', std_srvs.srv.SetBool)
 
-<<<<<<< HEAD
     self.run_mode_ = False
     self.pause_mode_ = False
     self.test_mode_ = False
@@ -166,10 +165,9 @@
     self.reduced_mode_speed_limit = .25
     
     self.my_mutex = threading.Lock()
-=======
+
     self.resetTimerForDebugMonitor_client = rospy.ServiceProxy('/o2as_debug_monitor/reset_timer', o2as_msgs.srv.ResetTimer)
     self.debugmonitor_publishers = dict() # used in log_to_debug_monitor()
->>>>>>> e2e8e31b
 
     rospy.sleep(.5)
     rospy.loginfo("Finished initializing class")
@@ -1138,11 +1136,6 @@
       return False
     return orientation, required_intermediate_pose
     
-<<<<<<< HEAD
-    
-    
-    
-=======
   def start_task_timer(self):
     """Reset timer in debug monitor"""
     _ = self.resetTimerForDebugMonitor_client.call()
@@ -1166,5 +1159,4 @@
 
     msg = String()
     msg.data = text
-    pub.publish(msg)
->>>>>>> e2e8e31b
+    pub.publish(msg)