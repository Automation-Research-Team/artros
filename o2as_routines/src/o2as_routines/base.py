--- conflicted
+++ resolved
@@ -59,11 +59,8 @@
 from std_msgs.msg import String
 from moveit_commander.conversions import pose_to_list
 
-<<<<<<< HEAD
 log_level = LOG_LEVEL = rospy.INFO
 
-=======
->>>>>>> 6c49bcbb
 import ur_modern_driver.msg
 
 
@@ -126,10 +123,9 @@
     self.use_real_robot = rospy.get_param("use_real_robot")
 
     moveit_commander.roscpp_initialize(sys.argv)
-    rospy.init_node('assembly_example', anonymous=False)
+    rospy.init_node('assembly_example', anonymous=False, log_level=LOG_LEVEL)
 
     self.robots = moveit_commander.RobotCommander()
-    self.planning_scene_interface = moveit_commander.PlanningSceneInterface()
     self.groups = {"a_bot":moveit_commander.MoveGroupCommander("a_bot"),
               "b_bot":moveit_commander.MoveGroupCommander("b_bot"),
               "c_bot":moveit_commander.MoveGroupCommander("c_bot"),
@@ -267,10 +263,7 @@
 
     # FIXME: At the start of the program, get_current_pose() did not return the correct value. Should be a bug report.
     waypoints = []
-<<<<<<< HEAD
     ### The current pose is not added anymore, because it causes a bug in Gazebo, and it is not necessary.
-=======
->>>>>>> 6c49bcbb
     # wpose1 = group.get_current_pose().pose
     # # rospy.loginfo("Wpose1:")
     # # rospy.loginfo(wpose1)
