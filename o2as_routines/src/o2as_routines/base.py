#!/usr/bin/env python

# Software License Agreement (BSD License)
#
# Copyright (c) 2013, SRI International
# All rights reserved.
#
# Redistribution and use in source and binary forms, with or without
# modification, are permitted provided that the following conditions
# are met:
#
#  * Redistributions of source code must retain the above copyright
#    notice, this list of conditions and the following disclaimer.
#  * Redistributions in binary form must reproduce the above
#    copyright notice, this list of conditions and the following
#    disclaimer in the documentation and/or other materials provided
#    with the distribution.
#  * Neither the name of SRI International nor the names of its
#    contributors may be used to endorse or promote products derived
#    from this software without specific prior written permission.
#
# THIS SOFTWARE IS PROVIDED BY THE COPYRIGHT HOLDERS AND CONTRIBUTORS
# "AS IS" AND ANY EXPRESS OR IMPLIED WARRANTIES, INCLUDING, BUT NOT
# LIMITED TO, THE IMPLIED WARRANTIES OF MERCHANTABILITY AND FITNESS
# FOR A PARTICULAR PURPOSE ARE DISCLAIMED. IN NO EVENT SHALL THE
# COPYRIGHT OWNER OR CONTRIBUTORS BE LIABLE FOR ANY DIRECT, INDIRECT,
# INCIDENTAL, SPECIAL, EXEMPLARY, OR CONSEQUENTIAL DAMAGES (INCLUDING,
# BUT NOT LIMITED TO, PROCUREMENT OF SUBSTITUTE GOODS OR SERVICES;
# LOSS OF USE, DATA, OR PROFITS; OR BUSINESS INTERRUPTION) HOWEVER
# CAUSED AND ON ANY THEORY OF LIABILITY, WHETHER IN CONTRACT, STRICT
# LIABILITY, OR TORT (INCLUDING NEGLIGENCE OR OTHERWISE) ARISING IN
# ANY WAY OUT OF THE USE OF THIS SOFTWARE, EVEN IF ADVISED OF THE
# POSSIBILITY OF SUCH DAMAGE.
#
# Author: Felix von Drigalski

# This file is based on the kinetic MoveIt tutorial for the Python movegroup interface.

import sys
import copy
import rospy
import tf_conversions
import tf 
import actionlib
from math import *

import moveit_commander
import moveit_msgs.msg
import geometry_msgs.msg
import std_msgs.msg
import robotiq_msgs.msg
import std_srvs.srv
from std_msgs.msg import Bool

import o2as_msgs
import o2as_msgs.msg
import o2as_msgs.srv

from math import pi
from std_msgs.msg import String
from moveit_commander.conversions import pose_to_list

import ur_modern_driver.msg


def is_program_running(topic_namespace = ""):
  """Checks if a program is running on the UR"""
  msg = rospy.wait_for_message(topic_namespace + "/ur_driver/robot_mode_state", ur_modern_driver.msg.RobotModeDataMsg)
  if msg:
    return msg.is_program_running
  else:
    rospy.logerr("No message received from the robot. Is everything running? Is the namespace entered correctly with a leading slash?")
    return False
    # throw()

def wait_for_UR_program(topic_namespace = "", timeout_duration = rospy.Duration.from_sec(20.0)):
  rospy.logdebug("Waiting for UR program to finish.")
  # Only run this after sending custom URScripts and not the regular motion commands, or this call will not terminate before the timeout.
  rospy.sleep(1.0)
  t_start = rospy.Time.now()
  time_passed = rospy.Time.now() - t_start
  while is_program_running(topic_namespace):
    rospy.sleep(.05)
    time_passed = rospy.Time.now() - t_start
    if time_passed > timeout_duration:
      rospy.loginfo("Timeout reached.")
      return False
  rospy.logdebug("UR Program has terminated.")
  return True

def all_close(goal, actual, tolerance):
  """
  Convenience method for testing if a list of values are within a tolerance of their counterparts in another list
  @param: goal       A list of floats, a Pose or a PoseStamped
  @param: actual     A list of floats, a Pose or a PoseStamped
  @param: tolerance  A float
  @returns: bool
  """
  all_equal = True
  if type(goal) is list:
    for index in range(len(goal)):
      if abs(actual[index] - goal[index]) > tolerance:
        return False

  elif type(goal) is geometry_msgs.msg.PoseStamped:
    return all_close(goal.pose, actual.pose, tolerance)

  elif type(goal) is geometry_msgs.msg.Pose:
    return all_close(pose_to_list(goal), pose_to_list(actual), tolerance)

  return True

class O2ASBaseRoutines(object):
  """
  This class contains the common helper and convenience functions used in the routines.
  The common functions include the initialization of the services and actions,
  and shorthand functions for the most common actions.
  """
  def __init__(self):
    # super(O2ASBaseRoutines, self).__init__()
    
    self.listener = tf.TransformListener()
    self.use_real_robot = rospy.get_param("use_real_robot")
    self.force_ur_script_linear_motion = False
    self.force_moveit_linear_motion = False

    moveit_commander.roscpp_initialize(sys.argv)
    rospy.init_node('assembly_example', anonymous=False)

    self.robots = moveit_commander.RobotCommander()
    self.planning_scene_interface = moveit_commander.PlanningSceneInterface()
    self.groups = {"a_bot":moveit_commander.MoveGroupCommander("a_bot"),
              "b_bot":moveit_commander.MoveGroupCommander("b_bot"),
              "c_bot":moveit_commander.MoveGroupCommander("c_bot"),
              "front_bots":moveit_commander.MoveGroupCommander("front_bots")}
              # "all_bots":moveit_commander.MoveGroupCommander("all_bots") }
    self.gripper_action_clients = { "a_bot":actionlib.SimpleActionClient('precision_gripper_action', o2as_msgs.msg.PrecisionGripperCommandAction), 
                               "b_bot":actionlib.SimpleActionClient('/b_bot_gripper/gripper_action_controller', robotiq_msgs.msg.CModelCommandAction), 
                               "c_bot":actionlib.SimpleActionClient('/c_bot_gripper/gripper_action_controller', robotiq_msgs.msg.CModelCommandAction) }

    self.pick_client = actionlib.SimpleActionClient('/o2as_skills/pick', o2as_msgs.msg.pickAction)
    self.place_client = actionlib.SimpleActionClient('/o2as_skills/place', o2as_msgs.msg.placeAction)
    self.regrasp_client = actionlib.SimpleActionClient('/o2as_skills/regrasp', o2as_msgs.msg.regraspAction)
    self.align_client = actionlib.SimpleActionClient('/o2as_skills/align', o2as_msgs.msg.alignAction)
    self.insert_client = actionlib.SimpleActionClient('/o2as_skills/insert', o2as_msgs.msg.insertAction)
    self.screw_client = actionlib.SimpleActionClient('/o2as_skills/screw', o2as_msgs.msg.screwAction)
    self.change_tool_client = actionlib.SimpleActionClient('/o2as_skills/changeTool', o2as_msgs.msg.changeToolAction)

    self.suction_client = actionlib.SimpleActionClient('/o2as_fastening_tools/suction_control', o2as_msgs.msg.SuctionControlAction)
    self.fastening_tool_client = actionlib.SimpleActionClient('/o2as_fastening_tools/fastener_gripper_control_action', o2as_msgs.msg.FastenerGripperControlAction)
    self.nut_peg_tool_client = actionlib.SimpleActionClient('/nut_tools_action', o2as_msgs.msg.ToolsCommandAction)

    self.urscript_client = rospy.ServiceProxy('/o2as_skills/sendScriptToUR', o2as_msgs.srv.sendScriptToUR)
    self.goToNamedPose_client = rospy.ServiceProxy('/o2as_skills/goToNamedPose', o2as_msgs.srv.goToNamedPose)
    self.publishMarker_client = rospy.ServiceProxy('/o2as_skills/publishMarker', o2as_msgs.srv.publishMarker)
    self.toggleCollisions_client = rospy.ServiceProxy('/o2as_skills/toggleCollisions', std_srvs.srv.SetBool)

    rospy.sleep(.5)
    rospy.loginfo("Finished initializing class")
    
  ############## ------ Internal functions (and convenience functions)

  def publish_marker(self, pose_stamped, marker_type):
    req = o2as_msgs.srv.publishMarkerRequest()
    req.marker_pose = pose_stamped
    req.marker_type = marker_type
    self.publishMarker_client.call(req)
    return True

  def go_to_pose_goal(self, group_name, pose_goal_stamped, speed = 1.0, acceleration = 0.0, high_precision = False, 
                      end_effector_link = "", move_lin = True):
    if move_lin:
      return self.move_lin(group_name, pose_goal_stamped, speed, acceleration, end_effector_link)
    # self.publish_marker(pose_goal_stamped, "pose")
    group = self.groups[group_name]
    
    if not end_effector_link:
      if group_name == "c_bot":
        end_effector_link = "c_bot_robotiq_85_tip_link"
      elif group_name == "b_bot":
        end_effector_link = "b_bot_robotiq_85_tip_link"
      elif group_name == "a_bot":
        end_effector_link = "a_bot_gripper_tip_link"
    group.set_end_effector_link(end_effector_link)
    
    group.set_pose_target(pose_goal_stamped)
    rospy.logdebug("Setting velocity scaling to " + str(speed))
    group.set_max_velocity_scaling_factor(speed)

    if high_precision:
      group.set_goal_tolerance(.000001)
      group.set_planning_time(10)

    move_success = group.go(wait=True)
    group.stop()
    # It is always good to clear your targets after planning with poses.
    # Note: there is no equivalent function for clear_joint_value_targets()
    group.clear_pose_targets()
    
    # Reset the precision
    if high_precision:
      group.set_goal_tolerance(.0001) 
      group.set_planning_time(3) 

    current_pose = group.get_current_pose().pose
    return all_close(pose_goal_stamped.pose, current_pose, 0.01), move_success

  def transformTargetPoseFromTipLinkToEE(self, ps, robot_name, end_effector_link):
    rospy.logdebug("Received pose to transform to EE link:")
    rospy.logdebug(str(ps.pose.position.x) + ", " + str(ps.pose.position.y)  + ", " + str(ps.pose.position.z))
    rospy.logdebug(str(ps.pose.orientation.x) + ", " + str(ps.pose.orientation.y)  + ", " + str(ps.pose.orientation.z)  + ", " + str(ps.pose.orientation.w))

    t = self.listener.lookupTransform(end_effector_link, robot_name + "_tool0", rospy.Time())

    m = geometry_msgs.msg.TransformStamped()
    m.header.frame_id = ps.header.frame_id
    m.child_frame_id = "temp_goal_pose__"
    m.transform.translation.x = ps.pose.position.x
    m.transform.translation.y = ps.pose.position.y
    m.transform.translation.z = ps.pose.position.z
    m.transform.rotation.x = ps.pose.orientation.x
    m.transform.rotation.y = ps.pose.orientation.y
    m.transform.rotation.z = ps.pose.orientation.z
    m.transform.rotation.w = ps.pose.orientation.w
    self.listener.setTransform(m)

    m.header.frame_id = "temp_goal_pose__"
    m.child_frame_id = "temp_wrist_pose__"
    m.transform.translation.x = t[0][0]
    m.transform.translation.y = t[0][1]
    m.transform.translation.z = t[0][2]
    m.transform.rotation.x = t[1][0]
    m.transform.rotation.y = t[1][1]
    m.transform.rotation.z = t[1][2]
    m.transform.rotation.w = t[1][3]
    self.listener.setTransform(m)

    ps_wrist = geometry_msgs.msg.PoseStamped()
    ps_wrist.header.frame_id = "temp_wrist_pose__"
    ps_wrist.pose.orientation.w = 1.0

    ps_new = self.listener.transformPose(ps.header.frame_id, ps_wrist)

    rospy.logdebug("New pose:")
    rospy.logdebug(str(ps_new.pose.position.x) + ", " + str(ps_new.pose.position.y)  + ", " + str(ps_new.pose.position.z))
    rospy.logdebug(str(ps_new.pose.orientation.x) + ", " + str(ps_new.pose.orientation.y)  + ", " + str(ps_new.pose.orientation.z)  + ", " + str(ps_new.pose.orientation.w))

    return ps_new

  def move_lin(self, group_name, pose_goal_stamped, speed = 1.0, acceleration = 0.0, end_effector_link = ""):
    # self.publish_marker(pose_goal_stamped, "pose")

    if not end_effector_link:
      if group_name == "c_bot":
        end_effector_link = "c_bot_robotiq_85_tip_link"
      elif group_name == "b_bot":
        end_effector_link = "b_bot_robotiq_85_tip_link"
      elif group_name == "a_bot":
        end_effector_link = "a_bot_gripper_tip_link"

    if self.force_ur_script_linear_motion or self.use_real_robot:
      if not self.force_moveit_linear_motion:
        rospy.logdebug("Real robot is being used. Send linear motion to robot controller directly via URScript.")
        req = o2as_msgs.srv.sendScriptToURRequest()
        req.program_id = "lin_move"
        req.robot_name = group_name
        req.target_pose = self.transformTargetPoseFromTipLinkToEE(pose_goal_stamped, group_name, end_effector_link)
        req.velocity = speed
        req.acceleration = acceleration
        res = self.urscript_client.call(req)
        wait_for_UR_program("/" + group_name +"_controller", rospy.Duration.from_sec(30.0))
        return res.success

    group = self.groups[group_name]
      
    group.set_end_effector_link(end_effector_link)
    group.set_pose_target(pose_goal_stamped)
    rospy.logdebug("Setting velocity scaling to " + str(speed))
    group.set_max_velocity_scaling_factor(speed)
    

    # FIXME: At the start of the program, get_current_pose() did not return the correct value. Should be a bug report.
    waypoints = []
    ### The current pose is not added anymore, because it causes a bug in Gazebo, and it is not necessary.
    # wpose1 = group.get_current_pose().pose
    # # rospy.loginfo("Wpose1:")
    # # rospy.loginfo(wpose1)
    # rospy.sleep(.05)
    # wpose2 = group.get_current_pose().pose
    # # rospy.loginfo("Wpose2:")
    # # rospy.loginfo(wpose2)
    # waypoints.append(wpose2)
    pose_goal_world = self.listener.transformPose("world", pose_goal_stamped).pose
    waypoints.append(pose_goal_world)
    (plan, fraction) = group.compute_cartesian_path(
                                      waypoints,   # waypoints to follow
                                      0.01,        # eef_step
                                      0.0)         # jump_threshold
    rospy.loginfo("Compute cartesian path succeeded with " + str(fraction*100) + "%")
    plan = group.retime_trajectory(self.robots.get_current_state(), plan, speed)

    plan_success = group.execute(plan, wait=True)
    group.stop()
    group.clear_pose_targets()

    current_pose = group.get_current_pose().pose
    return plan_success

  def move_joints(self, group_name, joint_pose_goal, speed = 1.0, acceleration = 0.0, force_ur_script=False, force_moveit=False):
    if force_ur_script or self.use_real_robot:
      if not force_moveit:
        rospy.logdebug("Real robot is being used. Send joint command to robot controller directly via URScript.") 
        req = o2as_msgs.srv.sendScriptToURRequest()
        req.program_id = "move_j"
        req.robot_name = group_name
        req.joint_positions = joint_pose_goal
        req.velocity = speed
        req.acceleration = acceleration
        res = self.urscript_client.call(req)
        wait_for_UR_program("/" + group_name +"_controller", rospy.Duration.from_sec(10.0))
        return res.success

    self.groups[group_name].set_joint_value_target(joint_pose_goal)
    self.groups[group_name].set_max_velocity_scaling_factor(speed)
    return self.groups[group_name].go(wait=True)

  def move_front_bots(self, pose_goal_a_bot, pose_goal_b_bot, speed = 0.05):
    rospy.logwarn("CAUTION: Moving front bots together, but MoveIt does not do continuous collision checking.")
    group = self.groups["front_bots"]
    group.set_pose_target(pose_goal_a_bot, end_effector_link="a_bot_gripper_tip_link")
    group.set_pose_target(pose_goal_b_bot, end_effector_link="b_bot_robotiq_85_tip_link")
    rospy.loginfo("Setting velocity scaling to " + str(speed))
    group.set_max_velocity_scaling_factor(speed)

    success = group.go(wait=True)
    group.stop()
    # It is always good to clear your targets after planning with poses.
    # Note: there is no equivalent function for clear_joint_value_targets()
    group.clear_pose_targets()

    rospy.loginfo("Received:")
    rospy.loginfo(success)
    return success

  def horizontal_spiral_motion(self, robot_name, max_radius, radius_increment = .001, speed = 0.02, spiral_axis="Z"):
    rospy.loginfo("Performing horizontal spiral motion " + str(speed))
    if not self.use_real_robot:
      return True
    req = o2as_msgs.srv.sendScriptToURRequest()
    req.program_id = "spiral_motion"
    req.robot_name = robot_name
    req.max_radius = max_radius
    req.radius_increment = radius_increment    
    req.velocity = speed
    req.spiral_axis = spiral_axis
    res = self.urscript_client.call(req)
    wait_for_UR_program("/" + robot_name +"_controller", rospy.Duration.from_sec(10.0))
    return res.success
    # =====

    # group = self.groups[robot_name]
    # rospy.loginfo("Performing horizontal spiral motion " + str(speed))
    # rospy.loginfo("Setting velocity scaling to " + str(speed))
    # group.set_max_velocity_scaling_factor(speed)
    # # Modified code from Robotiq spiral search
    # theta_incr = 30
    # radius_inc_set = radius_increment / (360 / theta_incr)
    # r=0.0003  #Start radius
    # theta=0
    # RealRadius=0
    
    # # ==== MISBEHAVING VERSION (see https://answers.ros.org/question/300978/movegroupcommander-get_current_pose-returns-incorrect-result-when-using-real-robot/ )
    # # start_pos_bugged = group.get_current_pose() 
    # # ==== WORKING VERSION:
    # gripper_pos = geometry_msgs.msg.PoseStamped()
    # gripper_pos.header.frame_id = "a_bot_gripper_tip_link"
    # gripper_pos.pose.orientation.w = 1.0
    # start_pos = self.listener.transformPose("world", gripper_pos)

    # next_pos = start_pos
    # while RealRadius <= max_radius and not rospy.is_shutdown():
    #     #By default, the Spiral_Search function will maintain contact between both mating parts at all times
    #     theta=theta+theta_incr
    #     x=cos(radians(theta))*r
    #     y=sin(radians(theta))*r
    #     next_pos.pose.position.x = start_pos.pose.position.x + x
    #     next_pos.pose.position.y = start_pos.pose.position.y + y
    #     r=r + radius_inc_set
    #     RealRadius = sqrt(pow(x,2)+pow(y,2))
    #     self.go_to_pose_goal(robot_name, next_pos)
    #     rospy.sleep(0.1)
    # # -------------
    # return True


  def go_to_named_pose(self, pose_name, robot_name, speed = 0.5, acceleration = 0.0, force_ur_script=False):
    # pose_name should be "home", "back" etc.
    if force_ur_script and self.use_real_robot:
      # joint_pose = self.groups[robot_name].get_joint_value_target() # This works only with a_bot. Bug?
      d = self.groups[robot_name].get_named_target_values(pose_name)
      joint_pose = [d[robot_name+"_shoulder_pan_joint"], 
                    d[robot_name+"_shoulder_lift_joint"],
                    d[robot_name+"_elbow_joint"],
                    d[robot_name+"_wrist_1_joint"],
                    d[robot_name+"_wrist_2_joint"],
                    d[robot_name+"_wrist_3_joint"]]
      self.move_joints(robot_name, joint_pose, speed, acceleration, force_ur_script=force_ur_script)
    if speed > 1.0:
      speed = 1.0
    self.groups[robot_name].set_named_target(pose_name)
    rospy.logdebug("Setting velocity scaling to " + str(speed))
    self.groups[robot_name].set_max_velocity_scaling_factor(speed)
    self.groups[robot_name].go(wait=True)
    # self.groups[robot_name].stop()
    self.groups[robot_name].clear_pose_targets()
    return True

  ######

  def pick(self, robotname, object_pose, grasp_height, speed_fast, speed_slow, gripper_command, approach_height = 0.05, special_pick = False):
    #self.publish_marker(object_pose, "pick_pose")
    #initial gripper_setup
    rospy.loginfo("Going above object to pick")
    rospy.logdebug("Approach height 0: " + str(approach_height))
    object_pose.pose.position.z += approach_height
    rospy.logdebug("Height 1: " + str(object_pose.pose.position.z))
    if special_pick == True:
      object_pose.pose.orientation = geometry_msgs.msg.Quaternion(*tf_conversions.transformations.quaternion_from_euler(pi, pi*45/180, pi/2))
    rospy.logdebug("Going to height " + str(object_pose.pose.position.z))
    self.go_to_pose_goal(robotname, object_pose, speed=speed_fast, move_lin=True)
    object_pose.pose.position.z -= approach_height
    rospy.logdebug("Height 2: " + str(object_pose.pose.position.z))
    # self.publish_marker(object_pose, "place_pose")

    if gripper_command=="complex_pick_from_inside":
      self.precision_gripper_inner_close() 
    elif gripper_command=="complex_pick_from_outside":
      self.precision_gripper_inner_open()
    elif gripper_command=="easy_pick_only_inner" or gripper_command=="inner_gripper_from_inside":
      self.precision_gripper_inner_close()
    elif gripper_command=="easy_pick_outside_only_inner" or gripper_command=="inner_gripper_from_outside":
      self.precision_gripper_inner_open()
    elif gripper_command=="none":
      pass
    else: 
      self.send_gripper_command(gripper=robotname, command="open")

    rospy.loginfo("Moving down to object")
    object_pose.pose.position.z += grasp_height
    rospy.logdebug("Going to height " + str(object_pose.pose.position.z))
    self.go_to_pose_goal(robotname, object_pose, speed=speed_slow, high_precision=True, move_lin=True)
    object_pose.pose.position.z -= grasp_height

    # W = raw_input("waiting for the gripper")
    #gripper close
    if gripper_command=="complex_pick_from_inside":
      self.precision_gripper_inner_open(this_action_grasps_an_object = True)
      self.precision_gripper_outer_close()
    elif gripper_command=="complex_pick_from_outside":
      self.precision_gripper_inner_close(this_action_grasps_an_object = True)
      self.precision_gripper_outer_close()
    elif gripper_command=="easy_pick_only_inner" or gripper_command=="inner_gripper_from_inside":
      self.precision_gripper_inner_open(this_action_grasps_an_object = True)
    elif gripper_command=="easy_pick_outside_only_inner" or gripper_command=="inner_gripper_from_outside":
      self.precision_gripper_inner_close(this_action_grasps_an_object = True)
    elif gripper_command=="none":
      pass
    else: 
      self.send_gripper_command(gripper=robotname, command="close")

    # if special_pick == True:
    #   object_pose.pose.orientation = self.downward_orientation
    rospy.sleep(1.0)
    rospy.loginfo("Going back up")
    object_pose.pose.position.z += approach_height
    rospy.loginfo("Going to height " + str(object_pose.pose.position.z))
    self.go_to_pose_goal(robotname, object_pose, speed=speed_fast, move_lin=True)
    object_pose.pose.position.z -= approach_height
    return True

  ######

  def place(self,robotname, object_pose, place_height, speed_fast, speed_slow, gripper_command, approach_height = 0.05, lift_up_after_place = True):
    #self.publish_marker(object_pose, "place_pose")
    rospy.loginfo("Going above place target")
    object_pose.pose.position.z += approach_height
    self.go_to_pose_goal(robotname, object_pose, speed=speed_fast, move_lin=True)
    object_pose.pose.position.z -= approach_height

    rospy.loginfo("Moving to place target")
    object_pose.pose.position.z += place_height
    self.go_to_pose_goal(robotname, object_pose, speed=speed_slow, move_lin=True)
    object_pose.pose.position.z -= place_height

    # print "============ Stopping at the placement height. Press `Enter` to keep moving moving the robot ..."
    # raw_input()

    #gripper open
    if gripper_command=="complex_pick_from_inside":
      self.precision_gripper_outer_open()
      self.precision_gripper_inner_close()
    elif gripper_command=="complex_pick_from_outside":
      self.precision_gripper_outer_open()
      self.precision_gripper_inner_open()
    elif gripper_command=="easy_pick_only_inner" or gripper_command=="inner_gripper_from_inside":
      self.precision_gripper_inner_close()
    elif gripper_command=="easy_pick_outside_only_inner" or gripper_command=="inner_gripper_from_outside":
      self.precision_gripper_inner_open()
    elif gripper_command=="none":
      pass
    else: 
      self.send_gripper_command(gripper=robotname, command="open")

    
    if lift_up_after_place:
      rospy.loginfo("Moving back up")
      object_pose.pose.position.z += approach_height
      self.go_to_pose_goal(robotname, object_pose, speed=speed_fast, move_lin=True)  
      object_pose.pose.position.z -= approach_height
    return True

  ######

  def do_pick_action(self, robot_name, pose_stamped, screw_size = 0, z_axis_rotation = 0.0, use_complex_planning = False, tool_name = ""):
    # Call the pick action
    goal = o2as_msgs.msg.pickGoal()
    goal.robot_name = robot_name
    goal.item_pose = pose_stamped
    goal.tool_name = tool_name
    goal.screw_size = screw_size
    goal.use_complex_planning = use_complex_planning
    goal.z_axis_rotation = z_axis_rotation
    rospy.loginfo("Sending pick action goal")
    rospy.logdebug(goal)

    self.pick_client.send_goal(goal)
    rospy.logdebug("Waiting for result")
    self.pick_client.wait_for_result()
    rospy.logdebug("Getting result")
    return self.pick_client.get_result()

  def do_place_action(self, robot_name, pose_stamped, tool_name = "", screw_size=0):
    # Call the pick action
    goal = o2as_msgs.msg.placeGoal()
    goal.robot_name = robot_name
    goal.item_pose = pose_stamped
    goal.tool_name = tool_name
    goal.screw_size = screw_size
    rospy.loginfo("Sending place action goal")
    rospy.logdebug(goal)

    self.place_client.send_goal(goal)
    rospy.logdebug("Waiting for result")
    self.place_client.wait_for_result()
    rospy.logdebug("Getting result")
    return self.place_client.get_result()

  def do_insert_action(self, active_robot_name, passive_robot_name = "", 
                        starting_offset = 0.05, max_insertion_distance=0.01, 
                        max_approach_distance = .1, max_force = 5,
                        max_radius = .001, radius_increment = .0001):
    goal = o2as_msgs.msg.insertGoal()
    goal.active_robot_name = active_robot_name
    goal.passive_robot_name = passive_robot_name
    goal.starting_offset = starting_offset
    goal.max_insertion_distance = max_insertion_distance
    goal.max_approach_distance = max_approach_distance
    goal.max_force = max_force
    goal.max_radius = max_radius
    goal.radius_increment = radius_increment
    rospy.loginfo("Sending insert action goal.")    
    self.insert_client.send_goal(goal)
    self.insert_client.wait_for_result()
    return self.insert_client.get_result()

  def do_change_tool_action(self, robot_name, equip=True, 
                        screw_size = 4):
    goal = o2as_msgs.msg.changeToolGoal()
    goal.robot_name = robot_name
    goal.equip_the_tool = equip
    goal.screw_size = screw_size
    rospy.loginfo("Sending changeTool action goal.")    
    self.change_tool_client.send_goal(goal)
    self.change_tool_client.wait_for_result()
    return self.change_tool_client.get_result()
  
  def do_screw_action(self, robot_name, target_hole, screw_height = 0.02, 
                        screw_size = 4):
    goal = o2as_msgs.msg.screwGoal()
    goal.target_hole = target_hole
    goal.screw_height = screw_height
    goal.screw_size = screw_size
    goal.robot_name = robot_name
    rospy.loginfo("Sending screw action goal.")
    self.screw_client.send_goal(goal)
    self.screw_client.wait_for_result()
    return self.screw_client.get_result()

  def set_motor(self, motor_name, direction = "tighten", wait=False, speed = 0, duration = 0):
    if not self.use_real_robot:
      return True
    goal = o2as_msgs.msg.FastenerGripperControlGoal()
    goal.fastening_tool_name = motor_name
    goal.direction = direction
    goal.speed = speed
    goal.duration = duration
    rospy.loginfo("Sending fastening_tool action goal.")
    self.fastening_tool_client.send_goal(goal)
    if wait:
      self.fastening_tool_client.wait_for_result()
    return self.fastening_tool_client.get_result()

  def set_suction(self, tool_name, suction_on=False, eject=False):
    if not self.use_real_robot:
      return True
    goal = o2as_msgs.msg.SuctionControlGoal()
    goal.fastening_tool_name = motor_name
    goal.turn_suction_on = turn_suction_on
    goal.eject_screw = eject_screw
    rospy.loginfo("Sending suction action goal.")
    self.suction_client.send_goal(goal)
    if wait:
      self.suction_client.wait_for_result()
    return self.suction_client.get_result()

  def do_nut_fasten_action(self, item_name, wait = False):
    if not self.use_real_robot:
      return True
    goal = o2as_msgs.msg.ToolsCommandGoal()
    # goal.stop = stop
    goal.peg_fasten = (item_name == "peg")
    # goal.big_nut_fasten = (item_name == "m10_nut")
    goal.big_nut_fasten = True
    goal.small_nut_fasten = (item_name == "m6_nut")
    rospy.loginfo("Sending nut_tool action goal.")
    self.nut_peg_tool_client.send_goal(goal)
    if wait:
      self.nut_peg_tool_client.wait_for_result(rospy.Duration.from_sec(30.0))
    return self.nut_peg_tool_client.get_result()

  def do_insertion(self, robot_name, max_insertion_distance=0.01, 
                        max_approach_distance = .1, max_force = 5,
                        max_radius = .001, radius_increment = .0001,
                        wait = False):
    if not self.use_real_robot:
      return True
    # Directly calls the UR service rather than the action of the skill_server
    req = o2as_msgs.srv.sendScriptToURRequest()
    req.robot_name = robot_name
    req.program_id = "insertion"
    # req.max_insertion_distance = max_insertion_distance
    # req.max_approach_distance = max_approach_distance
    # req.max_force = max_force
    # req.max_radius = max_radius
    # req.radius_increment = radius_increment
    res = self.urscript_client.call(req)
    if wait:
      wait_for_UR_program("/" + robot_name +"_controller", rospy.Duration.from_sec(30.0))
    return res.success
  
  def do_linear_push(self, robot_name, force, wait = False, direction = "Z+"):
    if not self.use_real_robot:
      return True
    # Directly calls the UR service rather than the action of the skill_server
    req = o2as_msgs.srv.sendScriptToURRequest()
    req.robot_name = robot_name
    req.max_force = force
    req.force_direction = direction
    req.program_id = "linear_push"
    res = self.urscript_client.call(req)
    if wait:
      rospy.sleep(2.0)    # This program seems to take some time
      wait_for_UR_program("/" + robot_name +"_controller", rospy.Duration.from_sec(30.0))
    return res.success

  def do_regrasp(self, giver_robot_name, receiver_robot_name, grasp_distance = .02):
    """The item goes from giver to receiver."""
    goal = o2as_msgs.msg.regraspGoal()
    goal.giver_robot_name = giver_robot_name
    goal.receiver_robot_name = receiver_robot_name
    goal.grasp_distance = grasp_distance

    self.regrasp_client.send_goal(goal)
    rospy.loginfo("Performing regrasp with grippers " + giver_robot_name + " and " + receiver_robot_name)
    self.regrasp_client.wait_for_result(rospy.Duration(90.0))
    result = self.regrasp_client.get_result()
    return result

  def toggle_collisions(self, collisions_on):
    req = std_srvs.srv.SetBoolRequest()
    req.data = collisions_on
    res = self.toggleCollisions_client.call(req)
    return res.success


  ################ ----- Gripper interfaces
  
  def send_gripper_command(self, gripper, command, this_action_grasps_an_object = False, force = 5.0, velocity = .1):
    if gripper == "precision_gripper_outer" or gripper == "precision_gripper_inner" or gripper == "a_bot":
      goal = o2as_msgs.msg.PrecisionGripperCommandGoal()
      if command == "stop":
        goal.stop = True
      elif command == "close":
        if gripper == "precision_gripper_inner" or gripper == "a_bot":
          goal.close_inner_gripper_fully = True
        else:
          goal.close_outer_gripper_fully = True
      elif command == "open":
        if gripper == "precision_gripper_inner" or gripper == "a_bot":
          goal.open_inner_gripper_fully = True
        else:
          goal.open_outer_gripper_fully = True
      goal.this_action_grasps_an_object = this_action_grasps_an_object
      action_client = self.gripper_action_clients["a_bot"]
    elif gripper == "b_bot" or gripper == "c_bot":
      goal = robotiq_msgs.msg.CModelCommandGoal()
      action_client = self.gripper_action_clients[gripper]
      goal.velocity = velocity   # from 0.013 to 0.1
      goal.force = force
      if command == "close":
        goal.position = 0.0
      elif command == "open":
        goal.position = 0.085
      else:
        goal.position = command     # This sets the opening width directly
        rospy.loginfo(command)
    else:
      try:
        rospy.logerr("Could not parse gripper command: " + command + " for gripper " + gripper)
      except:
        pass

    if command == "open" and gripper == "b_bot":    # This intermediate opening may fix the driver issues in b_bot
      rospy.loginfo("Sending intermediate b_bot gripper opening")
      goal.position = 0.06
      action_client.send_goal(goal)
      action_client.wait_for_result(rospy.Duration(3.0))
      rospy.loginfo("Sending second b_bot gripper opening")
      goal.position = 0.085

    action_client.send_goal(goal)
    rospy.loginfo("Sending command " + str(command) + " to gripper: " + gripper)
    action_client.wait_for_result(rospy.Duration(6.0))  # Default wait time: 6 s
    result = action_client.get_result()
    rospy.loginfo(result)
    return 

  def precision_gripper_outer_close(self):
    try:
        goal = o2as_msgs.msg.PrecisionGripperCommandGoal()
        goal.close_outer_gripper_fully = True
        goal.open_outer_gripper_fully = False
        self.gripper_action_clients["a_bot"].send_goal(goal)
        rospy.loginfo("close outer gripper")
        self.gripper_action_clients["a_bot"].wait_for_result(rospy.Duration(3.0))
        result = self.gripper_action_clients["a_bot"].get_result()
        rospy.loginfo(result)
    except rospy.ROSInterruptException:
        rospy.loginfo("program interrupted before completion", file=sys.stderr)


  def precision_gripper_outer_open(self):
    try:
        goal = o2as_msgs.msg.PrecisionGripperCommandGoal()
        goal.open_outer_gripper_fully = True
        goal.close_outer_gripper_fully = False
        self.gripper_action_clients["a_bot"].send_goal(goal)
        rospy.loginfo("open outer gripper")
        self.gripper_action_clients["a_bot"].wait_for_result(rospy.Duration(3.0))
        result = self.gripper_action_clients["a_bot"].get_result()
        rospy.loginfo(result)
    except rospy.ROSInterruptException:
        rospy.loginfo("program interrupted before completion", file=sys.stderr)

  def precision_gripper_inner_close(self, this_action_grasps_an_object = False):
    try:
        goal = o2as_msgs.msg.PrecisionGripperCommandGoal()
        goal.close_inner_gripper_fully = True
        goal.this_action_grasps_an_object = this_action_grasps_an_object
        self.gripper_action_clients["a_bot"].send_goal(goal)
        rospy.loginfo("Closing inner gripper")
        self.gripper_action_clients["a_bot"].wait_for_result(rospy.Duration(3.0))
        result = self.gripper_action_clients["a_bot"].get_result()
        rospy.loginfo(result)
    except rospy.ROSInterruptException:
        rospy.loginfo("program interrupted before completion", file=sys.stderr)


  def precision_gripper_inner_open(self, this_action_grasps_an_object = False):
    try:
        goal = o2as_msgs.msg.PrecisionGripperCommandGoal()
        goal.open_inner_gripper_fully = True
        goal.close_inner_gripper_fully = False
        goal.this_action_grasps_an_object = this_action_grasps_an_object
        self.gripper_action_clients["a_bot"].send_goal(goal)
        rospy.loginfo("Opening inner gripper")
        self.gripper_action_clients["a_bot"].wait_for_result(rospy.Duration(3.0))
        result = self.gripper_action_clients["a_bot"].get_result()
        rospy.loginfo(result)
    except rospy.ROSInterruptException:
        rospy.loginfo("program interrupted before completion", file=sys.stderr)
  
  def precision_gripper_inner_open_slightly(self, this_action_grasps_an_object = False, open_range = 30):
    try:
      action_client = self.gripper_action_clients["a_bot"]
      goal = o2as_msgs.msg.PrecisionGripperCommandGoal()
      goal.open_inner_gripper_slightly = True
      goal.open_inner_gripper_fully = False
      goal.close_inner_gripper_fully = False
      goal.this_action_grasps_an_object = this_action_grasps_an_object
      goal.slight_opening_width = open_range
      self.gripper_action_clients["a_bot"].send_goal(goal)
      rospy.loginfo("Opening inner gripper slightly")
      self.gripper_action_clients["a_bot"].wait_for_result(rospy.Duration(3.0))
      result = self.gripper_action_clients["a_bot"].get_result()
      rospy.loginfo(result)
    except rospy.ServiceException, e:
        rospy.logerror("Service call failed: %s", e)
<<<<<<< HEAD
  
   def put_screw_in_feeder(self, screw_size):
    if not screw_size in [3,4]:
      rospy.logerr("There are no feeders of size " + str(screw_size) + ". Aborting.")
      return False
    
    self.go_to_named_pose("above_feeder", "a_bot", speed=1.5, acceleration=1.0, force_ur_script=self.use_real_robot)
    drop_pose = geometry_msgs.msg.PoseStamped()
    drop_pose.pose.position.z = .015
    drop_pose.pose.orientation = self.downward_orientation_2
    drop_pose.header.frame_id = "m" + str(screw_size) + "_feeder_inlet_link"

    self.set_feeder_power(False)
    self.move_lin(robot_name, drop_pose, speed = 1.0, acceleration = 1.0, end_effector_link = "a_bot_gripper_tip_link")
    self.send_gripper_command(gripper= "precision_gripper_inner", command="open")
    self.set_feeder_power(True)
    return True
        
  def pick_screw_from_feeder(self, screw_size, attempts = 1):
    """
    Picks a screw from one of the feeders. The screw tool already has to be equipped!
    """
    # Use this command to equip the screw tool: do_change_tool_action(self, "c_bot", equip=True, screw_size = 4)
    
    if not screw_size==3 and not screw_size==4:
      rospy.logerr("Screw size needs to be 3 or 4!")
      return False
    
    # Turn to the right to face the feeders
    self.go_to_named_pose("feeder_pick_ready", "c_bot", speed=3.0, acceleration=3.0, force_ur_script=self.use_real_robot)

    pose_feeder = geometry_msgs.msg.PoseStamped()
    pose_feeder.header.frame_id = "m" + str(screw_size) + "_feeder_outlet_link"
    pose_feeder.pose.orientation = geometry_msgs.msg.Quaternion(*tf_conversions.transformations.quaternion_from_euler(0, 0, 0))
    pose_feeder.pose.position.x = 0.0

    attempt = 0
    screw_picked = False
    while attempt < attempts:
      self.set_feeder_power(False)
      self.do_pick_action("c_bot", pose_feeder, screw_size = screw_size, use_complex_planning = True, tool_name = "screw_tool")
      self.set_feeder_power(True)
      bool_msg = Bool()
      try:
        bool_msg = rospy.wait_for_message("/screw_tool_m" + str(screw_size) + "/screw_suctioned", Bool, 1.0)
      except:
        pass
      screw_picked = bool_msg.data
      if screw_picked:
        rospy.loginfo("Successfully picked the screw")
        return True
      if not self.use_real_robot:
        rospy.loginfo("Pretending the screw is picked, because this is simulation.")
        return True
      attempt += 1

    return False

  def pick_screw_from_precision_gripper(self, screw_size, robot_name="c_bot",attempts = 1):
    """
    Picks a screw from the precision gripper.
    """
    if not screw_size==3 and not screw_size==4:
      rospy.logerr("Screw size needs to be 3 or 4!")
      return False
    
    # Turn to the right to face the feeders
    self.go_to_named_pose("screw_ready", robot_name, force_ur_script=self.use_real_robot)

    self.go_to_named_pose("screw_handover", "a_bot", force_ur_script=self.use_real_robot)
    # ATTENTION: MAGIC NUMBERS
    magic_y_offset = .004
    magic_z_offset = -.008

    pick_pose = geometry_msgs.msg.PoseStamped()
    pick_pose.header.frame_id = "a_bot_gripper_screw_pickup"
    pick_pose.pose.orientation = geometry_msgs.msg.Quaternion(*tf_conversions.transformations.quaternion_from_euler(-pi/6, 0, 0))
    pick_pose.pose.position.y = magic_y_offset
    pick_pose.pose.position.z = magic_z_offset
    self.publish_marker(pick_pose, "pose")
    
    if robot_name == "b_bot":
      pick_pose.pose.orientation = geometry_msgs.msg.Quaternion(*tf_conversions.transformations.quaternion_from_euler(5*pi/6, 0, 0))
    prep_pose = copy.deepcopy(pick_pose)
    prep_pose.pose.position.x = -0.03
    prep_pose.pose.position.y = -0.06
    self.publish_marker(prep_pose, "pose")

    self.move_lin(robot_name, prep_pose, .2, end_effector_link=str(robot_name)+"_screw_tool_m"+str(screw_size)+"_tip_link")
    prep_pose.pose.position.y = magic_y_offset
    prep_pose.pose.position.z = magic_z_offset
    self.move_lin(robot_name, prep_pose, .2, end_effector_link=str(robot_name)+"_screw_tool_m"+str(screw_size)+"_tip_link")

    attempt = 0
    screw_picked = False
    while attempt < attempts:
      self.do_pick_action(robot_name, pick_pose, screw_size = 4, use_complex_planning = True, tool_name = "screw_tool")
      bool_msg = Bool()
      try:
        bool_msg = rospy.wait_for_message("/screw_tool_m" + str(screw_size) + "/screw_suctioned", Bool, 1.0)
      except:
        pass
      screw_picked = bool_msg.data
      if screw_picked:
        rospy.loginfo("Successfully picked the screw")
        return True
      if not self.use_real_robot:
        rospy.loginfo("Pretending the screw is picked, because this is simulation.")
        return True
      attempt += 1

    return False

  def set_feeder_power(self, turn_on=True):
    if not self.use_real_robot:
      return True
    req = o2as_msgs.srv.SetPowerRequest()
    req.port = 2
    req.on = turn_on
    res = self._feeder_srv.call(req)
    return res.success


  def pick_nut_from_table(self,robot_name, object_pose, max_radius=0.005, end_effector_link="c_bot_nut_tool_m6_tip_link"):
    approach_pose = copy.deepcopy(object_pose)
    approach_pose.pose.position.z += .02  # Assumes that z points upward
    self.go_to_pose_goal(robot_name, approach_pose, speed=.1, move_lin = True, end_effector_link=end_effector_link)
    if robot_name == "c_bot":
      spiral_axis = "YZ"
    else:
      spiral_axis = "Y"
    self.do_linear_push(robot_name, 10, wait = True)
    self.set_motor("nut_tool_m6", direction="loosen", duration=15)
    self.horizontal_spiral_motion(robot_name, max_radius = .006, radius_increment = .02, spiral_axis=spiral_axis)
    self.do_linear_push(robot_name, 40, wait = True)
    self.go_to_pose_goal(robot_name, approach_pose, speed=.03, move_lin = True, end_effector_link=end_effector_link)

  def pick_nut_using_spiral_search(self,object_pose, max_radius=0.005, end_effector_link="c_bot_nut_tool_m6_tip_link"):
    # This spiral search does not work as well as we hoped. When the nut is not perfectly picked, it falls to a completely different place
    max_radius = .005
    theta_incr = pi/3
    r=0.00015
    radius_increment = .0008
    radius_inc_set = radius_increment / (2*pi / theta_incr)
    theta=0
    RealRadius=0
    
    # Try to pick the nut multiple times
    adjusted_pose = copy.deepcopy(object_pose)
    while RealRadius < max_radius and not rospy.is_shutdown():
      rospy.loginfo("Moving into screw to pick it up.")
      # adjusted_pose.pose.position.x += .02
      # self.go_to_pose_goal("c_bot", adjusted_pose, speed=.1, move_lin = True, end_effector_link="c_bot_nut_tool_m6_tip_link")
      self.pick(robotname="c_bot",object_pose=object_pose,grasp_height=-0.002,
                                  speed_fast = .3, speed_slow = .03, gripper_command="none",
                                  approach_height = .05,end_effector_link=end_effector_link)

      # TODO: Test if pushing linear works better

      # Adjust the position (spiral search)
      rospy.loginfo("Retrying pickup with adjusted position")
      theta=theta+theta_incr
      y=math.cos(theta)*r
      z=math.sin(theta)*r
      adjusted_pose = copy.deepcopy(object_pose)
      adjusted_pose.pose.position.y += y
      adjusted_pose.pose.position.z += z
      r = r + radius_inc_set
      RealRadius = math.sqrt(math.pow(y,2)+math.pow(z,2))
=======



######

  def get_tray_placement_orientation_for_suction_in_kitting(self, set_number, tray_number):
    required_intermediate_pose = ""
    if set_number == 1:
      if tray_number == 1:  # tray 1
        orientation = geometry_msgs.msg.Quaternion(*tf_conversions.transformations.quaternion_from_euler(0, pi/2, -pi*160/180))
        required_intermediate_pose = "joints_above_set_1_tray_1"
      elif tray_number == 2:  # tray 2
        orientation = geometry_msgs.msg.Quaternion(*tf_conversions.transformations.quaternion_from_euler(0, pi/2, -pi/2+pi))
        required_intermediate_pose = "joints_above_set_1_tray_2"
    elif set_number == 2:
      if tray_number == 1:  # tray 1
        orientation = geometry_msgs.msg.Quaternion(*tf_conversions.transformations.quaternion_from_euler(0, pi/2, 0)) 
      elif tray_number == 2:  # tray 2
        orientation = geometry_msgs.msg.Quaternion(*tf_conversions.transformations.quaternion_from_euler(0, pi/2, -pi/2+pi))
        required_intermediate_pose = "joints_above_set_2_tray_2"
    elif set_number == 3:
      if tray_number == 1:  # tray 1
        orientation = geometry_msgs.msg.Quaternion(*tf_conversions.transformations.quaternion_from_euler(0, pi/2, -pi/2+pi)) 
      elif tray_number == 2:  # tray 2
        orientation = geometry_msgs.msg.Quaternion(*tf_conversions.transformations.quaternion_from_euler(0, pi/2, +pi))
        required_intermediate_pose = "joints_above_set_3_tray_2"
    else:
      rospy.loginfo("Error.")
      return False
    return orientation, required_intermediate_pose
    
    
    
>>>>>>> 825a05df
<|MERGE_RESOLUTION|>--- conflicted
+++ resolved
@@ -816,7 +816,6 @@
       rospy.loginfo(result)
     except rospy.ServiceException, e:
         rospy.logerror("Service call failed: %s", e)
-<<<<<<< HEAD
   
    def put_screw_in_feeder(self, screw_size):
     if not screw_size in [3,4]:
@@ -986,9 +985,6 @@
       adjusted_pose.pose.position.z += z
       r = r + radius_inc_set
       RealRadius = math.sqrt(math.pow(y,2)+math.pow(z,2))
-=======
-
-
 
 ######
 
@@ -1019,5 +1015,4 @@
     return orientation, required_intermediate_pose
     
     
-    
->>>>>>> 825a05df
+    