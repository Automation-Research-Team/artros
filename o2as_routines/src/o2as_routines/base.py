--- conflicted
+++ resolved
@@ -735,11 +735,7 @@
       wait_for_UR_program("/" + robot_name +"_controller", rospy.Duration.from_sec(30.0))
     return res.success
   
-<<<<<<< HEAD
-  def do_linear_push(self, robot_name, force, wait = False, direction = "Z+", max_approach_distance=0.1, forward_speed=0.0):
-=======
-  def do_linear_push(self, robot_name, force, wait = True, direction = "Z+", max_approach_distance=0.1):
->>>>>>> 86470c97
+  def do_linear_push(self, robot_name, force, wait = True, direction = "Z+", max_approach_distance=0.1, forward_speed=0.0):
     if not self.use_real_robot:
       return True
     # Directly calls the UR service rather than the action of the skill_server
