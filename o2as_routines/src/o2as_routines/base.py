--- conflicted
+++ resolved
@@ -61,11 +61,7 @@
 from std_msgs.msg import String
 from moveit_commander.conversions import pose_to_list
 
-<<<<<<< HEAD
-#import ur_modern_driver.msg
-=======
 import ur_msgs.msg
->>>>>>> 8f1f5631
 
 
 def is_program_running(topic_namespace = ""):
