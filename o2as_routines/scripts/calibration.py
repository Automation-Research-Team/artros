--- conflicted
+++ resolved
@@ -1105,11 +1105,7 @@
 
   def check_inner_pick_calibration(self):
     #Go to check pose
-<<<<<<< HEAD
-    self.go_to_named_pose("check_precision_gripper_success", "a-bot")
-=======
     self.go_to_named_pose("check_precision_gripper_success", "a_bot")
->>>>>>> 5ed3ddc6
     rospy.sleep(0.2)
 
     cv2.imwrite('/root/catkin_ws/src/o2as_bg_ratio/images/empty_close_gripper.png', self._img)
