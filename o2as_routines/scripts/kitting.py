--- conflicted
+++ resolved
@@ -77,7 +77,6 @@
     rospy.loginfo("Kitting class started up!")
   
   def initial_setup(self):
-<<<<<<< HEAD
     ### First, set up internal parameters
     ### Then, read order file and create the list to iterate through
     self.grasp_strategy = {
@@ -131,35 +130,6 @@
       "part_8": "set1_bin2_2", 
       "part_9": "set2_bin1_5" }
 
-=======
-    self.orders = self.read_order_file()
-    rospy.loginfo("Received order list:")
-    rospy.loginfo(self.orders)
-
-    self.grip_strategy = {
-        4 : "suction", 
-        5 : "suction", 
-        6 : "robotiq_gripper", 
-        7 : "robotiq_gripper",  # Used to be suction
-        8 : "suction", 
-        9 : "precision_gripper_from_inside", 
-        10: "precision_gripper_from_inside", 
-        11: "suction",  # Can be one of the grippers
-        12: "suction",  # Can be precision_gripper_from_outside in inclined bin
-        13: "suction",  # Should be precision_gripper_from_inside
-        14: "precision_gripper_from_inside", 
-        15: "precision_gripper_from_inside", 
-        16: "precision_gripper_from_inside", 
-        17: "precision_gripper_from_outside", 
-        18: "precision_gripper_from_outside"}
-    self.screw_ids = [17,18]
-    self.suction_ids = []
-    for key, value in self.grip_strategy.items():
-      if value == "suction":
-        self.suction_ids.append(key)
-
-    rospy.loginfo(self.suction_ids)
->>>>>>> 22bfd403
 
     self.part_position_in_tray = {
       "part_4" : "tray_1_partition_4",
@@ -362,23 +332,14 @@
     goal_pose.pose.position.x = bin_eff_xoff - .1
     goal_pose.pose.position.y = -.05
     goal_pose.pose.position.z = bin_eff_height - .12
-<<<<<<< HEAD
-=======
-
->>>>>>> 22bfd403
+
     #goal orientation for a_bot_camera_depth_frame 
     #goal_pose.pose.orientation = geometry_msgs.msg.Quaternion(*tf_conversions.transformations.quaternion_from_euler(0, pi/2 + 20*pi/180, 0))
     #res = self.go_to_pose_goal(group_name, goal_pose, speed_slow, "a_bot_camera_depth_frame")
     #goal orientation for gripper
-<<<<<<< HEAD
-    # goal_pose.pose.orientation = geometry_msgs.msg.Quaternion(*tf_conversions.transformations.quaternion_from_euler(-pi/2, pi/2 + 20*pi/180, 0))
-    goal_pose.pose.orientation = geometry_msgs.msg.Quaternion(*tf_conversions.transformations.quaternion_from_euler(-pi/2, pi/2, 0))
-    res = self.move_lin(group_name, goal_pose, speed_slow, "")
-=======
 #    goal_pose.pose.orientation = geometry_msgs.msg.Quaternion(*tf_conversions.transformations.quaternion_from_euler(-pi/2, pi/2 + 20*pi/180, 0))
     goal_pose.pose.orientation = geometry_msgs.msg.Quaternion(*tf_conversions.transformations.quaternion_from_euler(-pi/2, pi/2, 0))
     res = self.move_lin(group_name, goal_pose, speed_slow, end_effector_link="")
->>>>>>> 22bfd403
     if not res:
       rospy.loginfo("Couldn't go to the target.")
     #TODO Problem with gazebo controller while controlling the robot with movelin
@@ -433,22 +394,10 @@
     #TODO take the parameters from the /camera_info topic instead
 
 
-<<<<<<< HEAD
-    #for gazebo
-    cameraMatK = np.array([[554.3827128226441, 0.0, 320.5],
-                           [0.0, 554.3827128226441, 240.5],
-                           [0.0, 0.0, 1.0]])
-
-    #for ID Realsense on robot ID61*41   width 640 height 360
-    #    cameraMatK = np.array([[461.605774, 0.0, 318.471497],
-    #                           [0.0, 461.605804, 180.336258],
-    #                           [0.0, 0.0, 1.0]])
-=======
 #for gazebo
 #    cameraMatK = np.array([[554.3827128226441, 0.0, 320.5],
 #                           [0.0, 554.3827128226441, 240.5],
 #                           [0.0, 0.0, 1.0]])
->>>>>>> 22bfd403
 
 #for ID Realsense on robot ID61*41   width 640 height 360
     cameraMatK = np.array([[461.605774, 0.0, 318.471497],
@@ -1073,7 +1022,6 @@
     # - Try to pick and return any excess screws
     # Ideally, we can fit all the trays into the scene.
 
-<<<<<<< HEAD
     self.go_to_named_pose("back", "c_bot")
     self.go_to_named_pose("screw_ready_back", "b_bot")
     start_time = rospy.Time.now()
@@ -1206,53 +1154,6 @@
       rospy.loginfo("Completed the task.")
     else:
       rospy.loginfo("STOPPED THE TASK")
-=======
-    # TODO: Set the suction tool orientation depending on distance to b_bot
-
-    ## Simplest possible strategy
-    for order in self.orders:
-      rospy.loginfo("===== Fulfilling order: ")
-      rospy.loginfo(order)
-      for part_id in order:
-        rospy.loginfo("===== Picking part: " + str(part_id))
-        pick_pose = geometry_msgs.msg.PoseStamped()
-        pick_pose.header.frame_id = self.part_bin_location[part_id]
-        pick_pose.pose.orientation = self.downward_orientation
-        if self.grip_strategy[part_id] == "suction":
-          self.do_change_tool_action("b_bot", equip=True, screw_size=50)   
-          # 50 = suction tool
-          # Set orientation
-          # self.pick()
-	  self.do_change_tool_action("b_bot", equip=False, screw_size=50)   
-          # 50 = suction tool
-          
-        # TODO: Get height from camera
-        grasp_height = .01
-        if self.grip_strategy[part_id] == "precision_gripper_from_inside":
-          robot_name = "a_bot"
-          gripper_command="easy_pick_inside_only_inner"
-        elif self.grip_strategy[part_id] == "precision_gripper_from_outside":
-          robot_name = "a_bot"
-          gripper_command="easy_pick_outside_only_inner"
-        elif self.grip_strategy[part_id] == "robotiq_gripper":
-          robot_name = "b_bot"
-          gripper_command="close"
-        
-        grasped = False
-        while not grasped:
-#          grasped = self.pick(robot_name, pick_pose, grasp_height, speed_fast = 0.3, speed_slow = 0.02, 
-#                      gripper_command, approach_height = 0.05)
-          pick_pose.pose.position.x = random.uniform(-.03, .03)
-          pick_pose.pose.position.y = random.uniform(-.03, .03)
-        # TODO: Do suction pickup
-
-        if part_id in self.screw_ids:
-          # TODO: Do screw drop into feeder, pickup, and place
-          pass
-      rospy.loginfo("Finished order. Replace trays and press enter to proceed.")
-      raw_input()
-
->>>>>>> 22bfd403
     return
 
 
@@ -1278,7 +1179,6 @@
     ##### EXAMPLE 3 (How to look into a bin)
     # kit.view_bin("a_bot", "set2_bin1_4")
 
-<<<<<<< HEAD
     ##### EXAMPLE 4 (Look into all bins)
     # kit.go_to_named_pose("home", "a_bot")
     # kit.view_bin("a_bot", "set2_bin1_1")
@@ -1301,26 +1201,6 @@
     # rospy.sleep(1)
     # kit.view_bin("a_bot", "set1_bin3_1")
     # rospy.sleep(1)
-=======
-    ##### EXAMPLE 2
-    # kit.go_to_named_pose("home", "a_bot")
-    #pick_pose = geometry_msgs.msg.PoseStamped()
-    #pick_pose.header.frame_id = "set2_bin1_5"
-    #pick_pose.pose.orientation = kit.downward_orientation
-    #pick_pose.pose.position.y = .03
-    #kit.pick("a_bot", pick_pose, -0.01, speed_fast = 0.2, speed_slow = 0.02, 
-    #               gripper_command="easy_pick_outside_only_inner", approach_height = 0.05)
-    # kit.go_to_named_pose("home", "a_bot")
-    # place_pose = geometry_msgs.msg.PoseStamped()
-    # place_pose.header.frame_id = "tray_2_partition_4"
-    # place_pose.pose.orientation = kit.downward_orientation
-    # kit.place("a_bot", place_pose, place_height=0.02, speed_fast = 0.2, speed_slow = 0.02, gripper_command="easy_pick_only_inner")
-    
-
-    ##### EXAMPLE 3 (How to look into a bin)
-    #kit.go_to_named_pose("home", "a_bot")
-    kit.view_bin("a_bot", "set2_bin1_4")
->>>>>>> 22bfd403
 
     ##### OLD CODE
     # kit.pick_and_place_demo()
