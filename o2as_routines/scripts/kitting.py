#!/usr/bin/env python

import sys
import copy
import rospy
import geometry_msgs.msg
import tf_conversions
import tf
from math import pi
import numpy as np
from collections import namedtuple

from o2as_msgs.srv import *
import actionlib
from o2as_msgs.msg import *
# from o2as_usb_relay.srv import *
from o2as_graspability_estimation.srv import *
from std_msgs.msg import Bool

from o2as_routines.base import O2ASBaseRoutines

import rospkg
rp = rospkg.RosPack()
import csv
import os
import random


import math
from geometry_msgs.msg import Polygon, Point32
from PIL import Image as ImagePIL
from PIL import ImageDraw as ImageDrawPIL

from sensor_msgs.msg import Image
from cv_bridge import CvBridge, CvBridgeError
import cv2

LOG_LEVEL = log_level = rospy.DEBUG
# LOG_LEVEL = log_level = rospy.INFO

CroppedArea = namedtuple("CroppedArea", ["min_row", "max_row", "min_col", "max_col"])

class kitting_order_entry():
  """
  Object that tracks if its order was fulfilled, and the number of attempts spent on it.
  """
  def __init__(self, part_id, set_number, number_in_set, bin_name, target_frame, ee_to_use, item_name, dropoff_height):
    self.part_id = part_id   # The part id
    self.set_number = set_number
    self.number_in_set = number_in_set
    self.bin_name = bin_name
    self.target_frame = target_frame
    self.ee_to_use = ee_to_use
    self.item_name = item_name
    self.dropoff_height = dropoff_height

    self.attempts = 0
    self.fulfilled = False
    self.in_feeder = False

    self.tf_listener = tf.TransformListener()

    self.has_scene_image = False
    self.max_candidates_from_phoxi = 5

def clamp(n, minn, maxn):
  """Constrain a number n to the interval [minn, maxn]"""
  return min(max(n, minn), maxn)

class KittingClass(O2ASBaseRoutines):
  """
  This contains the routine used to run the kitting task. See base.py for shared convenience functions.
  """
  def __init__(self):
    super(KittingClass, self).__init__()
    
    # params
    # self.bin_id = rospy.get_param('part_bin_list')
    # self.gripper_id = rospy.get_param('gripper_id')
    # self.tray_id = rospy.get_param('tray_id')
    
    #subscribe to gripper position
    self._inner_gripper_pos_sub = rospy.Subscriber("o2as_precision_gripper/inner_gripper_motor_pos", std_msgs.msg.Int32, self.update_motorPosition)
    self._motorPos = -1

    # services
    # self._suction = rospy.ServiceProxy("o2as_usb_relay/set_power", SetPower)
    self._suction = actionlib.SimpleActionClient('o2as_fastening_tools/suction_control', SuctionControlAction)
    self._suctioned = False
    self._suction_state = rospy.Subscriber("suction_tool/screw_suctioned", Bool, self._suction_state_callback)
    # self._suction.wait_for_server()
    self._search_grasp = rospy.ServiceProxy("search_grasp", SearchGrasp)
    self.search_grasp_client = actionlib.SimpleActionClient("search_grasp_phoxi", o2as_msgs.msg.SearchGraspPhoxiAction)
    # action
    self.blob_detection_client = actionlib.SimpleActionClient('blob_detection_action', o2as_msgs.msg.blobDetectionAction)
    self.inner_pick_detection_client = actionlib.SimpleActionClient('inner_pick_detection_action', o2as_msgs.msg.innerPickDetectionAction)

    # Image Subscriber for monitoring    
    self.img_blob_topic = "o2as_blob_detection/img_w_blob"    
    #self.img_blob_sub =  rospy.Subscriber(self.img_blob_topic, Image, self.image_blob_callback)

    # Image Publisher for monitoring    
    self.bridge = CvBridge()

    self.img_innner_pick_topic = "o2as_monitor/vision_res" 
    self.img_innner_pick_pub = rospy.Publisher(self.img_innner_pick_topic, Image, latch=True, queue_size=10)
    self.current_img_w_goal = Image()
    self.current_img_w_blob = Image()


    #for gazebo
    #    self.cameraMatK = np.array([[554.3827128226441, 0.0, 320.5],
    #                           [0.0, 554.3827128226441, 240.5],
    #                           [0.0, 0.0, 1.0]])

    #for ID Realsense on robot ID61*41   width 640 height 360
    self.cameraMatK = np.array([[461.605774, 0.0, 318.471497],
                           [0.0, 461.605804, 180.336258],
                           [0.0, 0.0, 1.0]])
    #For phoxi in omron
    self.cameraPhoxiMatK = np.array([[2226.52477235, 0.0, 978.075053258],
                           [0.0, 2226.52477235, 775.748572147],
                           [0.0, 0.0, 1.0]])

    self.initial_setup()
    rospy.sleep(.5)
    rospy.loginfo("Kitting class started up!")

  def update_motorPosition(self, msg):
    self._motorPos = msg.data

  def initial_setup(self):
    ### First, set up internal parameters
    ### Then, read order file and create the list to iterate through

    # Used for validating grasp poses
    self.bin_1_width = .04
    self.bin_1_length = .04
    self.bin_2_width = .08
    self.bin_2_length = .04
    self.bin_3_width = .10
    self.bin_3_length = .07

    # Used to prepare the suction place poses (because the UR linear driver goes through a singularity sometimes)
    self.joints_above_set_1_tray_2 = [0.6957670450210571, -1.5090416113482874, 1.9396471977233887, -0.4243395964251917, 0.7138931751251221, -3.1503987948047083]
    self.joints_above_set_2_tray_2 = [1.195457935333252, -1.6689851919757288, 2.0958428382873535, -0.4254062811480921, 1.2131953239440918, -3.146900002156393]
    self.joints_above_set_3_tray_2 = [0.550778865814209, -1.4439471403705042, 1.867344856262207, -0.42732316652406865, -1.0016759077655237, -3.134343926106588]
    self.joints_above_set_1_tray_1 = [1.333075761795044, -1.8985555807696741, 2.2680954933166504, -0.3765481154071253, 2.572127342224121, -3.1496201197253626]

    self.grasp_strategy = {
        "part_4" : "suction", 
        "part_5" : "suction", 
        "part_6" : "robotiq_gripper", 
        "part_7" : "suction",
        "part_8" : "suction", 
        "part_9" : "precision_gripper_from_inside", 
        "part_10": "precision_gripper_from_inside", 
        "part_11": "suction",  # Can be one of the grippers
        "part_12": "suction",  # Can be precision_gripper_from_outside in inclined bin
        "part_13": "suction",  # Should be precision_gripper_from_inside
        "part_14": "precision_gripper_from_inside", 
        "part_15": "precision_gripper_from_inside", 
        "part_16": "precision_gripper_from_inside", 
        "part_17": "precision_gripper_from_outside", 
        "part_18": "precision_gripper_from_outside"}
      
    # How high the end effector should hover over the tray when delivering the item
    self.dropoff_heights = {
        "part_4" : 0.03, 
        "part_5" : 0.02, 
        "part_6" : 0.01, 
        "part_7" : 0.04,
        "part_8" : 0.01, 
        "part_9" : 0.005, 
        "part_10": 0.005, 
        "part_11": 0.01,
        "part_12": 0.01,
        "part_13": 0.01,
        "part_14": 0.005, 
        "part_15": 0.005, 
        "part_16": 0.005, 
        "part_17": 0.005, 
        "part_18": 0.005}

    self.part_bin_list = {
      "part_4" : "bin2_1",
      "part_6" : "bin3_1",
      "part_8" : "bin2_2",
      "part_9" : "bin1_1",
      "part_10" : "bin1_1",
      "part_11" : "bin2_3",
      "part_12" : "bin1_2",
      "part_13" : "bin2_4",
      "part_14" : "bin1_1",
      "part_15" : "bin1_2",
      "part_16" : "bin1_3",
      "part_17" : "bin1_4",
      "part_18" : "bin1_5"}

    self.part_position_in_tray = {
      "part_4" : "tray_1_partition_4",
      "part_5" : "tray_2_partition_6",
      "part_6" : "tray_1_partition_3",
      "part_7" : "tray_1_partition_2",
      "part_8" : "tray_2_partition_1",
      "part_9" : "tray_2_partition_4",
      "part_10": "tray_2_partition_7",
      "part_11": "tray_1_partition_1",
      "part_12": "tray_2_partition_3",
      "part_13": "tray_1_partition_5",
      "part_14": "tray_2_partition_2",
      "part_15": "tray_2_partition_5",
      "part_16": "tray_2_partition_8",
      "part_17": "tray_2_this_is_a_screw_so_should_be_ignored",
      "part_18": "tray_2_this_is_a_screw_so_should_be_ignored" }

    # This can be copied from kitting_part_bin_list_auto.yaml
    self.bin_is_inclined = {
      "bin2_3": False,
      "bin1_2": False,
      "bin2_4": False,
      "bin1_3": False,
      "bin1_4": False,
      "bin1_1": False,
      "bin2_1": False,
      "bin3_1": False,
      "bin2_2": False,
      "bin1_5": False
    }

    # The "from_behind" orientation is slightly turned to avoid the robot locking up
    self.suction_orientation_from_behind = geometry_msgs.msg.Quaternion(*tf_conversions.transformations.quaternion_from_euler(0, pi/2, -pi*10/180))
    self.suction_orientation_from_45 = geometry_msgs.msg.Quaternion(*tf_conversions.transformations.quaternion_from_euler(0, pi/2, -pi/4))
    self.suction_orientation_from_side = geometry_msgs.msg.Quaternion(*tf_conversions.transformations.quaternion_from_euler(0, pi/2, -pi/2))
    self.downward_orientation = geometry_msgs.msg.Quaternion(*tf_conversions.transformations.quaternion_from_euler(0, pi/2, 0))

    ### Create the item list
    self.order_list_raw, self.ordered_items = self.read_order_file()
    rospy.loginfo("Received order list:")
    rospy.loginfo(self.order_list_raw)

    ### Sort by grasp strategy
    self.screw_items = []
    self.screws = dict()
    self.screws["m3"] = []
    self.screws["m4"] = []
    self.suction_items = []
    self.robotiq_gripper_items = []
    self.precision_gripper_items = []
    for order_item in self.ordered_items:
      if order_item.part_id in [17,18]:
        rospy.loginfo("Appended item nr." + str(order_item.number_in_set) + " from set " + str(order_item.set_number) + " (part ID:" + str(order_item.part_id) + ") to list of screw items")
        self.screw_items.append(order_item)
        if order_item.part_id == 17:
          self.screws["m4"].append(order_item)
        elif order_item.part_id == 18:
          self.screws["m3"].append(order_item)
      elif order_item.ee_to_use == "suction":
        rospy.loginfo("Appended item nr." + str(order_item.number_in_set) + " from set " + str(order_item.set_number) + " (part ID:" + str(order_item.part_id) + ") to list of suction items")
        self.suction_items.append(order_item)
      elif order_item.ee_to_use == "robotiq_gripper":
        rospy.loginfo("Appended item nr." + str(order_item.number_in_set) + " from set " + str(order_item.set_number) + " (part ID:" + str(order_item.part_id) + ") to list of robotiq_gripper items")
        self.robotiq_gripper_items.append(order_item)
      elif "precision_gripper" in order_item.ee_to_use:
        rospy.loginfo("Appended item nr." + str(order_item.number_in_set) + " from set " + str(order_item.set_number) + " (part ID:" + str(order_item.part_id) + ") to list of precision gripper items")
        self.precision_gripper_items.append(order_item)
    

  def read_order_file(self):
    """Read in the order file, return kitting_list and order_entry_list.
       kitting_list is a list of lists with only the part IDs that are ordered. 
       order_entry_list is a list of kitting_entry_item objects."""

    order_entry_list = []
    kitting_list = []
    kitting_list.append([])
    kitting_list.append([])
    kitting_list.append([])
    
    with open(os.path.join(rp.get_path("o2as_scene_description"), "config", "kitting_order_file.csv"), 'r') as f:
      reader = csv.reader(f)
      header = next(reader)
      # [0, 1, 2, 3, 4] = ["Set", "No.", "ID", "Name", "Note"]
      for data in reader:
        kitting_list[int(data[0])-1].append(int(data[2]))
        order_entry_list.append(kitting_order_entry(part_id=int(data[2]), set_number=int(data[0]), 
                              number_in_set=int(data[1]),
                              bin_name=self.part_bin_list["part_" + data[2]],
                              target_frame="set_" + data[0] + "_" + self.part_position_in_tray["part_" + data[2]], 
                              ee_to_use=self.grasp_strategy["part_" + data[2]],
                              item_name=data[4],
                              dropoff_height=self.dropoff_heights["part_" + data[2]]) )
    return kitting_list, order_entry_list

    

  ################ ----- Routines  
  ################ 
  ################

  def pick(self, robot_name, object_pose, grasp_height, speed_fast, speed_slow, gripper_command, approach_height = 0.05, special_pick = False):
    # If the pick uses suction, pass it to the local function. Otherwise to the parent class.
    if gripper_command == "suction":
      object_pose.pose.position.z += approach_height
      self.move_lin(robot_name, object_pose, speed_fast, end_effector_link="b_bot_suction_tool_tip_link")
      object_pose.pose.position.z -= approach_height
      picked = self.pick_using_dual_suction_gripper(robot_name, object_pose, speed_slow, end_effector_link="b_bot_suction_tool_tip_link")
      object_pose.pose.position.z += approach_height
      self.move_lin(robot_name, object_pose, speed_slow, end_effector_link="b_bot_suction_tool_tip_link")
      object_pose.pose.position.z -= approach_height
      if self._suctioned:
        object_pose.pose.position.z += approach_height + .05
        self.move_lin(robot_name, object_pose, speed_slow, end_effector_link="b_bot_suction_tool_tip_link")
        object_pose.pose.position.z -= approach_height + .05
      return self._suctioned
    else:
      return super(KittingClass, self).pick(robot_name, object_pose, grasp_height, speed_fast, speed_slow, gripper_command, approach_height, special_pick)

  def place(self, robot_name, object_pose, grasp_height, speed_fast, speed_slow, gripper_command, approach_height = 0.05, lift_up_after_place = True):
    # If the place uses suction, pass it to the local function. Otherwise to the parent class.
    if gripper_command == "suction":
      above_place_pose = copy.deepcopy(object_pose)
      place_pose = copy.deepcopy(object_pose)
      above_place_pose.pose.position.z += approach_height + grasp_height
      place_pose.pose.position.z += grasp_height + .05
      
      # rospy.loginfo("Going above tray.")
      # self.move_lin(robot_name, above_place_pose, speed_slow, end_effector_link="b_bot_suction_tool_tip_link")
      rospy.loginfo("Placing in tray.")
      self.move_lin(robot_name, place_pose, speed_slow, end_effector_link="b_bot_suction_tool_tip_link")
      self.suck(False)
      rospy.sleep(1.0)
      self.move_lin(robot_name, above_place_pose, speed_fast, end_effector_link="b_bot_suction_tool_tip_link")
      return True
    else:
      return super(KittingClass, self).place(robot_name, object_pose, grasp_height, speed_fast, speed_slow, gripper_command, approach_height, lift_up_after_place)
    
  def _suction_state_callback(self, msg):
    self._suctioned = msg.data

  def suck(self, turn_suction_on=False):
    # Judge success or fail using pressure status.
    if not self.use_real_robot:
      return True
    
    goal = SuctionControlGoal()
    goal.fastening_tool_name = "suction_tool"
    goal.turn_suction_on = turn_suction_on
    goal.eject_screw = False
    self._suction.send_goal(goal)
    self._suction.wait_for_result()
    return self._suction.get_result()

  def pick_using_dual_suction_gripper(self, group_name, pose_goal_stamped, speed, end_effector_link="b_bot_suction_tool_tip_link"):
    rospy.loginfo("Try picking up by suction.")
    res = self.suck(True)
    if not res:
      return False
    rospy.loginfo("Pushing into the bin.")
    if self.use_real_robot:
      self.do_linear_push("b_bot", force=5.0, wait=True, direction="Y+")
      res = True
    else:
      res = self.move_lin(group_name, pose_goal_stamped, speed, end_effector_link=end_effector_link)
    return res

  def naive_pick(self, group_name, bin_id, speed_fast = 1.0, speed_slow = 1.0, approach_height = 0.05, bin_eff_height = 0.07, bin_eff_xoff = 0, bin_eff_yoff = 0, bin_eff_deg_angle = 0,end_effector_link = ""):
    #Place gripper above bin
    goal_pose_above = geometry_msgs.msg.PoseStamped()
    goal_pose_above.header.frame_id = bin_id
    goal_pose_above.pose.position.x = bin_eff_xoff
    goal_pose_above.pose.position.y = bin_eff_yoff
    goal_pose_above.pose.position.z = bin_eff_height
    goal_pose_above.pose.orientation = geometry_msgs.msg.Quaternion(*tf_conversions.transformations.quaternion_from_euler(-pi/2, pi/2 , 0))
    res = self.move_lin(group_name, goal_pose_above, speed=speed_fast, end_effector_link=end_effector_link)
    if not res:
      rospy.loginfo("Couldn't go to the target.")
      return False

    #Open the gripper 
    self.send_gripper_command(gripper= "precision_gripper_inner", command="close")
    self.precision_gripper_inner_open()
    rospy.sleep(1)

    #Descend
    rospy.loginfo("Descend on target.")
    goal_pose_descend = copy.deepcopy(goal_pose_above)
    goal_pose_descend.pose.position.z = goal_pose_descend.pose.position.z - approach_height
    res  = self.move_lin(group_name, goal_pose_descend, speed=speed_slow, end_effector_link=end_effector_link)
    if not res:
      rospy.loginfo("Couldn't go to above the target bin.")
      return False

    #Close the gripper 
    self.send_gripper_command(gripper= "precision_gripper_inner", command="open")
    self.precision_gripper_inner_close()
    rospy.sleep(1)

    #Ascend
    rospy.loginfo("Ascend with target.")
    goal_pose_ascend = copy.deepcopy(goal_pose_descend)
    goal_pose_ascend.pose.position.z = goal_pose_ascend.pose.position.z + approach_height
    res  = self.move_lin(group_name, goal_pose_ascend, speed=speed_slow, end_effector_link=end_effector_link)
    if not res:
      rospy.loginfo("Couldn't go to above the target bin.")
      return False

  def pick_screw_with_precision_gripper(self, bin_id, screw_size, speed_fast = 1.0, speed_slow = .1, approach_height = 0.05, bin_eff_height = 0.07, bin_eff_deg_angle = 0,end_effector_link = ""):
    success_pick = False
    #Close the gripper and save the motor position
    self.send_gripper_command(gripper= "precision_gripper_inner", command="open")
    rospy.sleep(0.1)
    close_pos = rospy.get_param("/precision_gripper_server/inner_close_motor_position", 2222)

    posx = 0
    posy = 0
    posz = 0.08

    while (not success_pick):
      pick_pose = geometry_msgs.msg.PoseStamped()
      pick_pose.header.frame_id = bin_id
      pick_pose.pose.orientation = self.downward_orientation
      gripper_command = "inner_gripper_from_outside"
      self.pick("a_bot", pick_pose, 0.0, speed_fast = 0.3, speed_slow = 0.05, 
                        gripper_command=gripper_command, approach_height = 0.05)

      #Check posture of the screw
      rospy.loginfo("Begin check motion")
      over_bin_3_joint_pose = [0.5639523868982476, -1.2023834734104668, 2.084380077110544, -4.115980903386012, -1.350262946004677, 1.5910085738144437]
      self.groups["a_bot"].set_joint_value_target(over_bin_3_joint_pose)
      self.groups["a_bot"].set_max_velocity_scaling_factor(.5)
      self.groups["a_bot"].go(wait=True)

      over_bin_3_inclined_joint_pose = [0.5646427393623301, -1.202333924982511, 2.040723585395901, -4.197616886811121, -1.3550737620026068, 1.6180429123653095]
      self.groups["a_bot"].set_joint_value_target(over_bin_3_inclined_joint_pose)
      self.groups["a_bot"].set_max_velocity_scaling_factor(.5)
      self.groups["a_bot"].go(wait=True)

      #Open just a bit the gripper
      if(screw_size == 4):
        open_range = 80
      elif(screw_size == 3):
        open_range = 60
      else:
        rospy.logerror("Screw size is wrong")
        open_range = 0
      rospy.loginfo("begin inner open slightly")
      self.precision_gripper_inner_open_slightly(open_range)
      rospy.loginfo("ending inner open slightly")
      rospy.sleep(1.0)
      #Close the gripper fully
      self.send_gripper_command(gripper= "precision_gripper_inner", command="close")
      rospy.sleep(1.0)
      #Check the motor position 
      success_pick = True
      if(abs(self._motorPos - close_pos) > 25 ):
        rospy.loginfo("Screw was picked successfully. self._motorPos = " + str(self._motorPos))
        success_pick = True
      else:
        rospy.loginfo("Did not pick screw")
        return False
      if not self.use_real_robot:
        rospy.loginfo("Assume success for the simulation")
        success_pick = True
    
    above_handover_joint_pose = [1.3983707427978516, -1.343994442616598, 2.048433780670166, -4.056087795888082, -1.9765618483172815, 1.4695862531661987]
    self.groups["a_bot"].set_joint_value_target(above_handover_joint_pose)
    self.groups["a_bot"].set_max_velocity_scaling_factor(.3)
    self.groups["a_bot"].go(wait=True)
    self.go_to_named_pose("screw_handover", "a_bot")
    self.precision_gripper_inner_open_slightly(open_range)
    return True
    
  def pick_screw_from_precision_gripper(self, screw_size, attempts = 1):
    """
    Picks a screw from the precision gripper.
    """
    if not screw_size==3 and not screw_size==4:
      rospy.logerr("Screw size needs to be 3 or 4!")
      return False
    
    # Turn to the right to face the feeders
    self.go_to_named_pose("screw_ready", "c_bot")
    self.go_to_named_pose("screw_handover", "a_bot")
    # ATTENTION: MAGIC NUMBERS
    magic_y_offset = .004
    magic_z_offset = -.008

    pick_pose = geometry_msgs.msg.PoseStamped()
    pick_pose.header.frame_id = "a_bot_gripper_screw_pickup"
    pick_pose.pose.orientation = geometry_msgs.msg.Quaternion(*tf_conversions.transformations.quaternion_from_euler(-pi/6, 0, 0))
    pick_pose.pose.position.y = magic_y_offset
    pick_pose.pose.position.z = magic_z_offset

    prep_pose = copy.deepcopy(pick_pose)
    prep_pose.pose.position.x = -0.03
    prep_pose.pose.position.y = -0.06
    
    self.move_lin("c_bot", prep_pose, .2, end_effector_link="c_bot_screw_tool_m"+str(screw_size)+"_tip_link")
    prep_pose.pose.position.y = magic_y_offset
    prep_pose.pose.position.z = magic_z_offset
    self.move_lin("c_bot", prep_pose, .2, end_effector_link="c_bot_screw_tool_m"+str(screw_size)+"_tip_link")

    attempt = 0
    screw_picked = False
    while attempt < attempts:
      self.do_pick_action("c_bot", pick_pose, screw_size = 4, use_complex_planning = True, tool_name = "screw_tool")
      bool_msg = Bool()
      try:
        bool_msg = rospy.wait_for_message("/screw_tool_m" + str(screw_size) + "/screw_suctioned", Bool, 1.0)
      except:
        pass
      screw_picked = bool_msg.data
      if screw_picked:
        rospy.loginfo("Successfully picked the screw")
        return True
      if not self.use_real_robot:
        rospy.loginfo("Pretending the screw is picked, because this is simulation.")
        return True
      attempt += 1

    return False

  def mask_bin(self, group_name, bin_id):

    mask_margin = 0.0
    point_top1 = geometry_msgs.msg.PointStamped()
    point_top1.header.frame_id = str(bin_id)+"_bottom_front_right_corner"
    point_top1.point = geometry_msgs.msg.Point(-mask_margin, -mask_margin, 0.0)

    point_top2 = geometry_msgs.msg.PointStamped()
    point_top2.header.frame_id = str(bin_id)+"_bottom_back_right_corner"
    point_top2.point = geometry_msgs.msg.Point(mask_margin, -mask_margin, 0.0)

    point_top3 = geometry_msgs.msg.PointStamped()
    point_top3.header.frame_id = str(bin_id)+"_bottom_back_left_corner"
    point_top3.point = geometry_msgs.msg.Point(mask_margin, mask_margin, 0.0)

    point_top4 = geometry_msgs.msg.PointStamped()
    point_top4.header.frame_id = str(bin_id)+"_bottom_front_left_corner"
    point_top4.point = geometry_msgs.msg.Point(-mask_margin, mask_margin, 0.0)

    #TODO change the fisheye from to the depth frame in casse of offset. but fisheye should e ok since the two images are aligned (depth and rgb) after the real sense node
    point_top1_cam = self.listener.transformPoint("a_phoxi_m_sensor", point_top1).point
    point_top2_cam = self.listener.transformPoint("a_phoxi_m_sensor", point_top2).point
    point_top3_cam = self.listener.transformPoint("a_phoxi_m_sensor", point_top3).point
    point_top4_cam = self.listener.transformPoint("a_phoxi_m_sensor", point_top4).point


    #print("point_top1_cam")
    #print(point_top1_cam)
    #print("point_top2_cam")
    #print(point_top2_cam)
    #print("point_top3_cam")
    #print(point_top3_cam)
    #print("point_top4_cam")
    #print(point_top4_cam)

    #point_test_center_cam = geometry_msgs.msg.Point(0, 0, 0.4)
    #print(point_test_center_cam)

    #TODO project the 4 points in the depth plane (which projection matrix to use from the camera)
    #projection matrix
    #554.3827128226441, 0.0, 320.5, 0.0, 554.3827128226441, 240.5, 0.0, 0.0, 1.0    
    #
    #P: [554.3827128226441, 0.0, 320.5, -38.80678989758509, 0.0, 554.3827128226441, 240.5, 0.0, 0.0, 0.0, 1.0, 0.0]
    #TODO take the parameters from the /camera_info topic instead



    point_top1_cam_np = np.array([point_top1_cam.x, point_top1_cam.y, point_top1_cam.z])   
    point_top2_cam_np = np.array([point_top2_cam.x, point_top2_cam.y, point_top2_cam.z])   
    point_top3_cam_np = np.array([point_top3_cam.x, point_top3_cam.y, point_top3_cam.z])   
    point_top4_cam_np = np.array([point_top4_cam.x, point_top4_cam.y, point_top4_cam.z])   
    #used to test the projection
    #point_test_center_cam_np = np.array([point_test_center_cam.x, point_test_center_cam.y, point_test_center_cam.z])   
    
    #need the camera parameter of the phoxy
      
    point_top1_img_np = self.cameraPhoxiMatK.dot(point_top1_cam_np)
    point_top2_img_np = self.cameraPhoxiMatK.dot(point_top2_cam_np)
    point_top3_img_np = self.cameraPhoxiMatK.dot(point_top3_cam_np)
    point_top4_img_np = self.cameraPhoxiMatK.dot(point_top4_cam_np)
    #point_test_center_img_np = self.cameraMatK.dot(point_test_center_cam_np) 

    #print(point_top1_img_np)
    #print(point_top2_img_np)
    #print(point_top3_img_np)
    #print(point_top4_img_np)
    #print(point_test_center_img_np)

    in_polygon = Polygon()
    in_polygon.points = [Point32(point_top1_img_np[0]/point_top1_img_np[2],point_top1_img_np[1]/point_top1_img_np[2],0),
                    Point32(point_top2_img_np[0]/point_top2_img_np[2],point_top2_img_np[1]/point_top2_img_np[2],0),
                    Point32(point_top3_img_np[0]/point_top3_img_np[2],point_top3_img_np[1]/point_top3_img_np[2],0),
                    Point32(point_top4_img_np[0]/point_top4_img_np[2],point_top4_img_np[1]/point_top4_img_np[2],0)]

    polygon = [ (in_polygon.points[0].x,in_polygon.points[0].y),
                    (in_polygon.points[1].x,in_polygon.points[1].y),
                    (in_polygon.points[2].x,in_polygon.points[2].y),
                    (in_polygon.points[3].x,in_polygon.points[3].y)]


    mask_img = ImagePIL.new('L', (2064,1544), 0)
    ImageDrawPIL.Draw(mask_img).polygon(polygon, outline = 1, fill = 255)
    mask_image_np = np.array(mask_img)
    namefile = "mask_phoxi_"+str(bin_id)+".png"
    mask_img.save(namefile,'PNG')


  def view_bin(self, group_name, bin_id, part_id, speed_fast = 1.0, speed_slow = 1.0, bin_eff_height = 0.2, bin_eff_xoff = 0, bin_eff_deg_angle = 20,end_effector_link = ""):
    # TODO: adjust the x,z and end effector orientatio for optimal view of the bin to use with the  \search_grasp service
    goal_pose = geometry_msgs.msg.PoseStamped()
    goal_pose.header.frame_id = bin_id
    goal_pose.pose.position.x = bin_eff_xoff - .1
    goal_pose.pose.position.y = -.05
    goal_pose.pose.position.z = bin_eff_height - .12

    goal_pose.pose.orientation = geometry_msgs.msg.Quaternion(*tf_conversions.transformations.quaternion_from_euler(-pi/2, pi/2, 0))
    res = self.move_lin(group_name, goal_pose, speed_slow, end_effector_link="")
    if not res:
      rospy.loginfo("Couldn't go to the target.")
    #TODO Problem with gazebo controller while controlling the robot with movelin
      return False 
 
    #TODO Ensure that the the motion is finished before generating the mask.

    #TODO not sure if the sleep is necessary is move_lin wait for the motion to be finished?
    rospy.sleep(2)

    mask_margin = 0.0
    point_top1 = geometry_msgs.msg.PointStamped()
    point_top1.header.frame_id = str(bin_id)+"_bottom_front_right_corner"
    point_top1.point = geometry_msgs.msg.Point(-mask_margin, -mask_margin, 0.0)

    point_top2 = geometry_msgs.msg.PointStamped()
    point_top2.header.frame_id = str(bin_id)+"_bottom_back_right_corner"
    point_top2.point = geometry_msgs.msg.Point(mask_margin, -mask_margin, 0.0)

    point_top3 = geometry_msgs.msg.PointStamped()
    point_top3.header.frame_id = str(bin_id)+"_bottom_back_left_corner"
    point_top3.point = geometry_msgs.msg.Point(mask_margin, mask_margin, 0.0)

    point_top4 = geometry_msgs.msg.PointStamped()
    point_top4.header.frame_id = str(bin_id)+"_bottom_front_left_corner"
    point_top4.point = geometry_msgs.msg.Point(-mask_margin, mask_margin, 0.0)

    #TODO change the fisheye from to the depth frame in casse of offset. but fisheye should e ok since the two images are aligned (depth and rgb) after the real sense node
    point_top1_cam = self.listener.transformPoint("a_bot_camera_fisheye_optical_frame", point_top1).point
    point_top2_cam = self.listener.transformPoint("a_bot_camera_fisheye_optical_frame", point_top2).point
    point_top3_cam = self.listener.transformPoint("a_bot_camera_fisheye_optical_frame", point_top3).point
    point_top4_cam = self.listener.transformPoint("a_bot_camera_fisheye_optical_frame", point_top4).point


    #point_test_center_cam = geometry_msgs.msg.Point(0, 0, 0.4)
    #print(point_test_center_cam)

    #TODO project the 4 points in the depth plane (which projection matrix to use from the camera)
    #projection matrix
    #554.3827128226441, 0.0, 320.5, 0.0, 554.3827128226441, 240.5, 0.0, 0.0, 1.0    
    #
    #P: [554.3827128226441, 0.0, 320.5, -38.80678989758509, 0.0, 554.3827128226441, 240.5, 0.0, 0.0, 0.0, 1.0, 0.0]
    #TODO take the parameters from the /camera_info topic instead


    point_top1_cam_np = np.array([point_top1_cam.x, point_top1_cam.y, point_top1_cam.z])   
    point_top2_cam_np = np.array([point_top2_cam.x, point_top2_cam.y, point_top2_cam.z])   
    point_top3_cam_np = np.array([point_top3_cam.x, point_top3_cam.y, point_top3_cam.z])   
    point_top4_cam_np = np.array([point_top4_cam.x, point_top4_cam.y, point_top4_cam.z])   
    #used to test the projection
    #point_test_center_cam_np = np.array([point_test_center_cam.x, point_test_center_cam.y, point_test_center_cam.z])   
      
    point_top1_img_np = self.cameraMatK.dot(point_top1_cam_np)
    point_top2_img_np = self.cameraMatK.dot(point_top2_cam_np)
    point_top3_img_np = self.cameraMatK.dot(point_top3_cam_np)
    point_top4_img_np = self.cameraMatK.dot(point_top4_cam_np)
    #point_test_center_img_np = self.cameraMatK.dot(point_test_center_cam_np) 


    mask_polygon = Polygon()
    mask_polygon.points = [Point32(point_top1_img_np[0]/point_top1_img_np[2],point_top1_img_np[1]/point_top1_img_np[2],0),
                    Point32(point_top2_img_np[0]/point_top2_img_np[2],point_top2_img_np[1]/point_top2_img_np[2],0),
                    Point32(point_top3_img_np[0]/point_top3_img_np[2],point_top3_img_np[1]/point_top3_img_np[2],0),
                    Point32(point_top4_img_np[0]/point_top4_img_np[2],point_top4_img_np[1]/point_top4_img_np[2],0)]

    goal = o2as_msgs.msg.blobDetectionGoal()
    goal.maskCorner = mask_polygon
    goal.param_part_id = "part_" + str(part_id)

    self.blob_detection_client.send_goal(goal)
    self.blob_detection_client.wait_for_result()
    result = self.blob_detection_client.get_result()
    #rospy.loginfo(result)

    #TODO select which poses to choose in the array
    if result:
      poseArrayRes = geometry_msgs.msg.PoseArray()

      #TODO Sort pose in the midle of the bin
      #min x min y in the bin frame

      if(result.success): 
        poseArrayRes = result.posesDetected 
        distanceToBinCenter = []
        for i in range(len(poseArrayRes.poses)): 
          pointCam = geometry_msgs.msg.PointStamped()
          #simulation only
          poseArrayRes.header.frame_id = "a_bot_camera_fisheye_optical_frame"
          pointCam.header = poseArrayRes.header
          pointCam.point = poseArrayRes.poses[i].position
          pointBin = self.listener.transformPoint(bin_id, pointCam).point
          distanceToBinCenter.append(math.sqrt(pointBin.x*pointBin.x + pointBin.y*pointBin.y))
        minPoseIndex = np.argmin(distanceToBinCenter)
         
        rospy.loginfo("point closest to the bin center in the xy plane")
        rospy.loginfo(poseArrayRes.poses[minPoseIndex])

        #Transform point from camera reference to bin reference
        pointPartCam = geometry_msgs.msg.PointStamped()
        pointPartCam.header = poseArrayRes.header
        pointPartCam.point = poseArrayRes.poses[minPoseIndex].position
        pointPartBin = self.listener.transformPoint(bin_id, pointPartCam)

        rospy.loginfo("Pose in bin")
        rospy.loginfo(pointPartBin)

        #Transform point from camera reference to bin reference
        goal_part = geometry_msgs.msg.PoseStamped()
        goal_part.header.frame_id = pointPartBin.header.frame_id
        goal_part.pose.position.x = pointPartBin.point.x
        goal_part.pose.position.y = pointPartBin.point.y
        goal_part.pose.position.z = pointPartBin.point.z
        goal_part.pose.orientation = geometry_msgs.msg.Quaternion(*tf_conversions.transformations.quaternion_from_euler(-pi/2, pi/2 , 0))

        self.current_img_w_blob = copy.deepcopy(result.blobImage)
        self.draw_point3D_after_view_bin(pointPartCam)

        return goal_part     

    else:
        rospy.loginfo("no pose detected")
    #TODO if nothing is detected move the camera a bit to try to detect somethin
        return False      

  def draw_point3D_after_view_bin(self, pointPartCam):
        ### Project the goal on the image plane using the camera matrix like for the mask
        #Transform Point in camera reference
        point3D_to_draw = geometry_msgs.msg.PointStamped()
        point3D_to_draw  = self.listener.transformPoint("a_bot_camera_fisheye_optical_frame", pointPartCam)
        #Copy the results

        # Project the point to the camera plane
        pointPart_cam_np = np.array([point3D_to_draw.point.x, point3D_to_draw.point.y, point3D_to_draw.point.z])
        pointPart_img_np = self.cameraMatK.dot(pointPart_cam_np)
        #Transfom into pixel coordinate
        pointPart_pix= pointCam = geometry_msgs.msg.Point(pointPart_img_np[0]/pointPart_img_np[2],pointPart_img_np[1]/pointPart_img_np[2],0)
        img_blob_cv = self.bridge.imgmsg_to_cv2(self.current_img_w_blob , desired_encoding="passthrough")
        #img_blob_cv_np = np.asarray(img_blob_cv)[:, :, ::-1]
        #Draw the circle in orange for the propose pose
        cv2.circle(img_blob_cv,(int(pointPart_pix.x),int(pointPart_pix.y)), 3, (0,255,0), 4) 

        self.current_img_w_goal = self.bridge.cv2_to_imgmsg(img_blob_cv, "rgb8")

        #publish the results
        try:
          print("publish")
          self.img_innner_pick_pub.publish(self.current_img_w_goal)
        except CvBridgeError as e:
          print(e)

  def check_pick(self, part_id):
    #Go to check position
    self.go_to_named_pose("check_precision_gripper_success", "a_bot")
    rospy.sleep(0.2)

    #check pick
    goal = o2as_msgs.msg.innerPickDetectionGoal()
    #goal.part_id = part_id
    self.inner_pick_detection_client.send_goal(goal)
    self.inner_pick_detection_client.wait_for_result()
    result = self.inner_pick_detection_client.get_result()
    rospy.loginfo(result)

    return result.picked

  def pick_screw_from_feeder(self, screw_size, attempts = 1):
    """
    Picks a screw from one of the feeders. The screw tool already has to be equipped!
    """
    # Use this command to equip the screw tool: do_change_tool_action(self, "c_bot", equip=True, screw_size = 4)
    
    if not screw_size==3 and not screw_size==4:
      rospy.logerr("Screw size needs to be 3 or 4!")
      return False
    
    # Turn to the right to face the feeders
    self.go_to_named_pose("feeder_pick_ready", "c_bot")

    pose_feeder = geometry_msgs.msg.PoseStamped()
    pose_feeder.header.frame_id = "m" + str(screw_size) + "_feeder_outlet_link"
    pose_feeder.pose.orientation = geometry_msgs.msg.Quaternion(*tf_conversions.transformations.quaternion_from_euler(0, 0, 0))
    pose_feeder.pose.position.x = 0.0

    attempt = 0
    screw_picked = False
    while attempt < attempts:
      self.do_pick_action("c_bot", pose_feeder, screw_size = 4, use_complex_planning = True, tool_name = "screw_tool")
      bool_msg = Bool()
      try:
        bool_msg = rospy.wait_for_message("/screw_tool_m" + str(screw_size) + "/screw_suctioned", Bool, 1.0)
      except:
        pass
      screw_picked = bool_msg.data
      if screw_picked:
        rospy.loginfo("Successfully picked the screw")
        return True
      if not self.use_real_robot:
        rospy.loginfo("Pretending the screw is picked, because this is simulation.")
        return True
      attempt += 1

    return False

  def place_screw_in_tray(self, screw_size, set_number, hole_number):
    """
    Places a screw in a tray. A screw needs to be carried by the screw tool!
    """
    # Use this command to equip the screw tool: do_change_tool_action(self, "c_bot", equip=True, screw_size = 4)
    
    if not screw_size==3 and not screw_size==4:
      rospy.logerr("Screw size needs to be 3 or 4!")
      return False
    
    # Turn to the right to face the feeders
    self.go_to_named_pose("feeder_pick_ready", "c_bot")
    
    pose_tray = geometry_msgs.msg.PoseStamped()
    pose_tray.header.frame_id = "set_" + str(set_number) + "_tray_2_screw_m" + str(screw_size) + "_" + str(hole_number)
    if set_number == 1:
      pose_tray.pose.orientation = geometry_msgs.msg.Quaternion(*tf_conversions.transformations.quaternion_from_euler(pi/2, 0, 0))
    elif set_number == 2:
      pose_tray.pose.orientation = geometry_msgs.msg.Quaternion(*tf_conversions.transformations.quaternion_from_euler(pi/4, 0, 0))
    elif set_number == 3:
      pose_tray.pose.orientation = geometry_msgs.msg.Quaternion(*tf_conversions.transformations.quaternion_from_euler(0, 0, 0))
    pose_tray.pose.position.x = -.01

    success = self.do_place_action("c_bot", pose_tray, tool_name = "screw_tool", screw_size=screw_size)
    if not success:
      return False
    
    self.go_to_named_pose("feeder_pick_ready", "c_bot")
    return True
    

  def set_orientation_for_suction_tool(self, target_pose):
    """Takes a pose and assigns a suitable orientation for the suction"""
    # This needs to transform the pose to the world and check if it is too close to b_bot.
    pass

  ################ ----- Demos  
  ################ 
  ################ 

  def pick_screw_from_bin_and_put_into_feeder(self, item, max_attempts = 5):
    robot_name = "a_bot"
    end_effector_link = "a_bot_precision_gripper_tip_link"
    if item.part_id == 17:
      screw_size = 4
    elif item.part_id == 18:
      screw_size = 3
    attempts = 0
    while attempts < max_attempts:
      attempts += 1
      item.attempts += 1
      rospy.loginfo("Attempting to pick screw. Item nr." + str(item.number_in_set) + " from set " + str(item.set_number) + " (part ID:" + str(item.part_id) + "). Attempt nr. " + str(item.attempts))
      
      # Attempt to pick the item
      pick_pose = self.get_random_pose_in_bin(item)
      gripper_command = "inner_gripper_from_outside"

      rospy.logerr("TODO: Turn off the feeder")

      self.pick(robot_name, pick_pose, 0.0, speed_fast = 0.3, speed_slow = 0.05, 
                        gripper_command=gripper_command, approach_height = 0.04)

      rospy.logerr("TODO: Turn on the feeder")
      screw_picked = self.check_pick(item.part_id)
      if not screw_picked and self.use_real_robot:
        rospy.logerr("Failed an attempt to pick item nr." + str(item.number_in_set) + " from set " + str(item.set_number) + " (part ID:" + str(item.part_id) + "). Reattempting. Current attempts: " + str(attempts))
        continue
      
      # Put the screw in the feeder
      self.go_to_named_pose("home", "a_bot")
      drop_pose = geometry_msgs.msg.PoseStamped()
      drop_pose.pose.orientation = self.downward_orientation
      drop_pose.header.frame_id = "m" + str(screw_size) + "_feeder_inlet_link"

      self.place(robot_name, drop_pose, 0.01,
                    speed_fast = 0.3, speed_slow = 0.02, gripper_command=gripper_command, approach_height=0.02)
      
      item.in_feeder = True
      rospy.loginfo("Delivered screw m" + str(screw_size) + " to feeder (item nr." + str(item.number_in_set) + " from set " + str(item.set_number))
      return True
    
    return False
    
  def get_random_pose_in_bin(self, item):
    pick_pose = geometry_msgs.msg.PoseStamped()
    pick_pose.header.frame_id = item.bin_name

    if "bin1" in item.bin_name:
      bin_length = self.bin_1_width
      bin_width = self.bin_1_length
    elif "bin2" in item.bin_name:
      bin_length = self.bin_2_width
      bin_width = self.bin_2_length
    elif "bin3" in item.bin_name:
      bin_length = self.bin_3_width
      bin_width = self.bin_3_length

    pick_pose.pose.position.x += -bin_length/2 + random.random()*bin_length
    pick_pose.pose.position.y += -bin_width/2 + random.random()*bin_width
    pick_pose.pose.orientation = self.downward_orientation
    return pick_pose
  
  
  def get_grasp_position_from_phoxi(self, item, take_new_image=True):
    # take_new_image = True  
    self.search_grasp_client
    goal = o2as_msgs.msg.SearchGraspPhoxiGoal()
    goal.part_id = item.part_id
    goal.bin_name = item.bin_name
    goal.gripper_type = item.ee_to_use
    goal.update_image = take_new_image
    try:
      self.search_grasp_client.send_goal(goal)
      self.search_grasp_client.wait_for_result(rospy.Duration(15.0))
      resp_search_grasp = self.search_grasp_client.get_result()
    except:
      rospy.logerr("Could not get grasp from Phoxi")
      return False
    if resp_search_grasp:
      if resp_search_grasp.success:
        poses_in_bin = list()
        pose0 = geometry_msgs.msg.PoseStamped()
        pose0.header.frame_id = "a_phoxi_m_sensor"
        pose_candidates_number = self.max_candidates_from_phoxi if resp_search_grasp.result_num > self.max_candidates_from_phoxi else resp_search_grasp.result_num
        for i in range(pose_candidates_number):
          object_position = copy.deepcopy(pose0)
          object_position.point = geometry_msgs.msg.Point(
          resp_search_grasp.pos3D[i].x, 
          resp_search_grasp.pos3D[i].y, 
          resp_search_grasp.pos3D[i].z)
          # TODO We should talk about how to use rotiqz which the two_finger approaches.
          rospy.logdebug("\nGrasp point in %s: (x, y, z) = (%f, %f, %f)", 
          object_position.header.frame_id, 
          object_position.point.x, 
          object_position.point.y, 
          object_position.point.z)
          obj_pose_in_camera = geometry_msgs.msg.PoseStamped()
          obj_pose_in_camera.header = object_position.header
          obj_pose_in_camera.pose.position = object_position.point
          obj_pose_in_camera.pose.orientation.w = 1.0
          # pose_in_bin = geometry_msgs.msg.PoseStamped()
          # pose_in_bin.header.frame_id = item.bin_name
          pose_in_bin = self.listener.transformPose(item.bin_name, obj_pose_in_camera)
          pose_in_bin.pose.orientation = self.downward_orientation
          poses_in_bin.append(pose_in_bin)
        self.publish_marker(pose_in_bin, "aist_vision_result")
        return poses_in_bin
    else:
      rospy.loginfo("Could not find a pose via phoxi.")
      return False

  def treat_screws(self):
    """ Picks the screws when they have been in the feeder long enough """
    self.screws_done["m4"] = True
    self.screws_done["m3"] = True
    for item in self.ordered_items:
      if not item.fulfilled:
        rospy.loginfo("Found an undelivered screw in the order: item nr. " + str(item.number_in_set) + " from set " + str(item.set_number) + " (part ID:" + str(item.part_id) + ")")
        if item.part_id == 17:
          self.screws_done["m4"] = False
        elif item.part_id == 18:
          self.screws_done["m3"] = False
    if not self.screws_done["m4"] or not self.screws_done["m3"]:
      if (rospy.Time.now() - self.screw_delivery_time) > rospy.Duration(1):  #180
        self.go_to_named_pose("back", "a_bot")
        self.go_to_named_pose("back", "b_bot")
        for screw_size in [4,3]:
          if not self.screws_done["m"+str(screw_size)]:
            rospy.loginfo("=== Picking m" + str(screw_size) + " screws from feeder")
            self.go_to_named_pose("home", "c_bot")
            self.do_change_tool_action("c_bot", equip=True, screw_size=screw_size)
            for item in self.screws["m"+str(screw_size)]:
              if rospy.is_shutdown():
                break
              if item.in_feeder:
                if self.pick_screw_from_feeder(screw_size, attempts=2):
                  self.place_screw_in_tray(screw_size, item.set_number, self.screws_placed["m"+str(screw_size)][item.set_number]+1)
                  self.screws_placed["m"+str(screw_size)][item.set_number] += 1
                  self.fulfilled_items += 1
                  item.in_feeder = False
                  item.fulfilled = True
                else:
                  rospy.loginfo("Failed to pick an m" + str(screw_size) + " screw from the feeder")
                  break
            # TODO: Return excess screws if all screws of that size are done
            self.go_to_named_pose("screw_ready", "c_bot")
            self.do_change_tool_action("c_bot", equip=False, screw_size=screw_size)
            self.go_to_named_pose("back", "c_bot")
    return

  def make_pose_safe_for_bin(self, pick_pose, item):
    """ This makes sure that the pick_pose is not outside the bin or would cause a collision."""
    if "bin1" in item.bin_name:
      bin_length = self.bin_1_width
      bin_width = self.bin_1_length
    elif "bin2" in item.bin_name:
      bin_length = self.bin_2_width
      bin_width = self.bin_2_length
    elif "bin3" in item.bin_name:
      bin_length = self.bin_3_width
      bin_width = self.bin_3_length

    safe_pose = copy.deepcopy(pick_pose)
    safe_pose.pose.position.x = clamp(pick_pose.pose.position.x, -bin_length/2, bin_length/2)
    safe_pose.pose.position.y = clamp(pick_pose.pose.position.y, -bin_width/2, bin_width/2)
    safe_pose.pose.position.z = clamp(pick_pose.pose.position.z, 0, 0.1)

    if safe_pose.pose.position.x != pick_pose.pose.position.x or safe_pose.pose.position.y != pick_pose.pose.position.y:
      rospy.loginfo("Pose was adjusted in make_pose_safe_for_bin. Before: " + 
                    str(pick_pose.pose.position.x) + ", " + 
                    str(pick_pose.pose.position.y) + ", " + 
                    str(pick_pose.pose.position.z) + ". After: " + 
                    str(safe_pose.pose.position.x) + ", " + 
                    str(safe_pose.pose.position.y) + ", " + 
                    str(safe_pose.pose.position.z) + ".")
    
    #TODO: Adjust the gripper orientation when close to the border
    return safe_pose

  def attempt_item(self, item, max_attempts = 5):
    """This function attempts to pick an item.
       It increases the item.attempts counter each time it does, 
       and sets item.fulfilled to True if item is delivered."""
    if "precision_gripper" in item.ee_to_use:
      robot_name = "a_bot"
      # end_effector_link = "a_bot_precision_gripper_tip_link"
    elif "robotiq_gripper" in item.ee_to_use:
      robot_name = "b_bot"
      # end_effector_link = "b_bot_robotiq_85_tip_link"
    elif item.ee_to_use == "suction":
      robot_name = "b_bot"
      # end_effector_link = "b_bot_suction_tool_tip_link"

    if item.ee_to_use == "suction" or item.ee_to_use == "robotiq_gripper":
        phoxi_res = self.get_grasp_position_from_phoxi(item, not self.has_scene_image)
        if phoxi_res:
          self.has_scene_image = True
          pick_poses = phoxi_res

    attempts = 0
    while attempts < max_attempts and not rospy.is_shutdown():
      attempts += 1
      item.attempts += 1
      rospy.loginfo("=== Attempting item nr." + str(item.number_in_set) + " from set " + str(item.set_number) + " (part ID:" + str(item.part_id) + "). Attempt nr. " + str(item.attempts))
      
      # Attempt to pick the item
      pick_pose = self.get_random_pose_in_bin(item)
      if item.ee_to_use == "precision_gripper_from_inside":
        res_view_bin = self.view_bin(robot_name, item.bin_name, item.part_id)    
        if res_view_bin:
          pick_pose = res_view_bin
          pick_pose.pose.position.z -= .01
      if item.ee_to_use == "suction" or item.ee_to_use == "robotiq_gripper":
<<<<<<< HEAD
        self.go_to_named_pose("suction_ready_back", "b_bot")
        # phoxi_res = self.get_grasp_position_from_phoxi(item, not self.has_scene_image)
        # if phoxi_res:
        #   self.has_scene_image = True
        #   pick_poses = phoxi_res
        pick_pose = pick_poses.pop(0)
        self.go_to_named_pose("suction_pick_ready", "b_bot")
=======
        # self.go_to_named_pose("suction_ready_back", "b_bot")
        # phoxi_res = self.get_grasp_position_from_phoxi(item, not self.has_scene_image)
        # if phoxi_res:
        #   self.has_scene_image = True
        #   pick_pose = phoxi_res
        # self.go_to_named_pose("suction_pick_ready", "b_bot")
>>>>>>> 7f165d4e
      
        # Orientation needs to be adjusted for suction tool
        pick_point_on_table = self.listener.transformPose("workspace_center", pick_pose).pose.position
        if pick_point_on_table.y > .1:
          pick_pose.pose.orientation = self.suction_orientation_from_behind
        else:
          pick_pose.pose.orientation = self.suction_orientation_from_45
      else:   # Precision_gripper, robotiq_gripper
        pick_pose.pose.orientation = self.downward_orientation
      if item.part_id == 6: # Belt
        pick_pose.pose.orientation = geometry_msgs.msg.Quaternion(*tf_conversions.transformations.quaternion_from_euler(0, pi/2, pi/2))
        
      
      approach_height = 0.08
      if item.ee_to_use == "precision_gripper_from_inside":
        gripper_command = "inner_gripper_from_inside"
        approach_height = .05
      elif item.ee_to_use == "precision_gripper_from_outside":
        gripper_command = "inner_gripper_from_outside"
        approach_height = .05
      elif item.ee_to_use == "suction":
        gripper_command = "suction"
      else:
        gripper_command = ""

      pick_pose = self.make_pose_safe_for_bin(pick_pose, item)
      
      item_picked = self.pick(robot_name, pick_pose, 0.0, speed_fast = 0.3, speed_slow = 0.02, 
                        gripper_command=gripper_command, approach_height = approach_height)
      # TODO: Check grasp success via grasp width for robotiq gripper and vision for precision gripper
      if "precision_gripper" in item.ee_to_use:
        item_picked = self.check_pick(item.part_id)
      # Suction is checked inside the pick function
      if not self.use_real_robot:
        item_picked = True
      if not item_picked:
        rospy.logerr("Failed an attempt to pick item nr." + str(item.number_in_set) + " from set " + str(item.set_number) + " (part ID:" + str(item.part_id) + "). Reattempting. Current attempts: " + str(attempts))
        continue
      
      # Attempt to place the item
      place_pose = geometry_msgs.msg.PoseStamped()
      place_pose.header.frame_id = item.target_frame
      required_intermediate_pose = []
      
      if item.ee_to_use == "suction":
        # This is inconvenient to set up because the trays are rotated. tray_2s are rotated 180 degrees relative to set_1_tray_1
        if item.set_number == 1:
          if item.target_frame[11] == '1':  # tray 1
            required_intermediate_pose = "joints_above_set_1_tray_1"
            place_pose.pose.orientation = geometry_msgs.msg.Quaternion(*tf_conversions.transformations.quaternion_from_euler(0, pi/2, -pi*160/180))
          elif item.target_frame[11] == '2':  # tray 2
            required_intermediate_pose = "joints_above_set_1_tray_2"
            place_pose.pose.orientation = geometry_msgs.msg.Quaternion(*tf_conversions.transformations.quaternion_from_euler(0, pi/2, -pi/2+pi))
        elif item.set_number == 2:
          if item.target_frame[11] == '1':  # tray 1
            place_pose.pose.orientation = geometry_msgs.msg.Quaternion(*tf_conversions.transformations.quaternion_from_euler(0, pi/2, 0)) 
          elif item.target_frame[11] == '2':  # tray 2
            required_intermediate_pose = "joints_above_set_2_tray_2"
            place_pose.pose.orientation = geometry_msgs.msg.Quaternion(*tf_conversions.transformations.quaternion_from_euler(0, pi/2, -pi/2+pi))
        elif item.set_number == 3:
          if item.target_frame[11] == '1':  # tray 1
            place_pose.pose.orientation = geometry_msgs.msg.Quaternion(*tf_conversions.transformations.quaternion_from_euler(0, pi/2, pi*30/180)) 
          elif item.target_frame[11] == '2':  # tray 2
            required_intermediate_pose = "joints_above_set_3_tray_2"
            place_pose.pose.orientation = geometry_msgs.msg.Quaternion(*tf_conversions.transformations.quaternion_from_euler(0, pi/2, -pi/2+pi))
        if not place_pose.pose.orientation.w and not place_pose.pose.orientation.x and not place_pose.pose.orientation.y:
          rospy.logerr("SOMETHING WENT WRONG, ORIENTATION IS NOT ASSIGNED")
      else:   # Precision_gripper, robotiq_gripper
        place_pose.pose.orientation = self.downward_orientation
      
      approach_height = .05
      if "precision_gripper" in item.ee_to_use:
        self.go_to_named_pose("taskboard_intermediate_pose", "a_bot", speed=.2)
        approach_height = .03
      elif item.ee_to_use == "suction":
        if required_intermediate_pose:
          rospy.loginfo("about to go to intermediate pose: " + required_intermediate_pose)
          raw_input()
          rospy.loginfo("Going to intermediate pose")
          self.go_to_named_pose(required_intermediate_pose, "b_bot", speed=.2)
          # self.groups["b_bot"].set_joint_value_target(required_intermediate_pose)
          # self.groups["b_bot"].set_max_velocity_scaling_factor(.5)
          # self.groups["b_bot"].go(wait=True)
          rospy.loginfo("Done")
          raw_input()
        # Approach the place pose with controlled acceleration value
        rospy.loginfo("Approaching place pose")
        if item.set_number in [2,3] and item.target_frame[11] == '1':  # Tray 1
          self.go_to_named_pose("suction_pick_ready", "b_bot", speed=.1)
          self.go_to_named_pose("suction_place_intermediate_pose_for_sets_2_and_3", "b_bot", speed=.1)
        self.force_moveit_linear_motion = True
        place_pose.pose.position.z += .08
        self.move_lin(robot_name, place_pose, speed = 0.1, acceleration = 0.08, end_effector_link = "b_bot_suction_tool_tip_link")
        place_pose.pose.position.z -= .08
      
      self.place(robot_name, place_pose,grasp_height=item.dropoff_height,
                    speed_fast = 0.2, speed_slow = 0.02, gripper_command=gripper_command, approach_height = approach_height)

      if item.ee_to_use == "suction":
        self.force_moveit_linear_motion = False

      # If successful
      self.fulfilled_items += 1
      item.fulfilled = True
      rospy.loginfo("Delivered item nr." + str(item.number_in_set) + " from set " + str(item.set_number) + " (part ID:" + str(item.part_id) + ")! Total items delivered: " + str(self.fulfilled_items))
      return True
    rospy.logerr("Was not able to pick item nr." + str(item.number_in_set) + " from set " + str(item.set_number) + " (part ID:" + str(item.part_id) + ")! Total attempts: " + str(item.attempts))
    return False
  
  def kitting_task(self):
    # Strategy:
    # - Start with suction tool + m4 tool equipped
    # - Pick all the screws in the current set and put them in the feeders, so they will be ready to be picked
    # - Go through all items that require suction, so the tool is equipped only once does not have to be re-equipped
    # - Go through items that are picked by the a_bot or b_bot grippers
    # - When the screws are ready, pick and place them
    # - Try to pick and return any excess screws
    # Ideally, we can fit all the trays into the scene.

    self.go_to_named_pose("back", "c_bot")
    self.go_to_named_pose("suction_ready_back", "b_bot")
    start_time = rospy.Time.now()
    time_limit = rospy.Duration(1140) # 19 minutes
    self.fulfilled_items = 0
    self.screws_done = dict()
    self.screws_placed = dict()
    self.screws_done["m4"] = (len(self.screws["m4"]) == 0)
    self.screws_done["m3"] = (len(self.screws["m3"]) == 0)
    self.screws_placed["m4"] = {1:0, 2:0, 3:0}
    self.screws_placed["m3"] = {1:0, 2:0, 3:0}

    # ==== 1. First, do an initial attempt on picking all items, ordered by the tool that they are picked with (screws, suction, precision_gripper, robotiq)

    self.go_to_named_pose("home", "a_bot")
    for item in self.screw_items:
      if rospy.is_shutdown():
        break
      # item.in_feeder = True   # Used to skip the screws and enable the feeder pickup
      self.pick_screw_from_bin_and_put_into_feeder(item, 10)
      # self.pick_screw_with_precision_gripper(item.bin_name, screw_size= 4)
      self.go_to_named_pose("home", "a_bot")
    self.go_to_named_pose("back", "a_bot")
    self.screw_delivery_time = rospy.Time.now()

    rospy.sleep(5)

    for item in self.suction_items:
      if rospy.is_shutdown():
        break
      self.go_to_named_pose("suction_pick_ready", "b_bot")
      self.attempt_item(item, 3)
    self.do_change_tool_action("b_bot", equip=False, screw_size=50)   # 50 = suction tool
    self.go_to_named_pose("back", "b_bot")

    self.treat_screws()

    for item in self.precision_gripper_items:
      if rospy.is_shutdown():
        break
      self.go_to_named_pose("taskboard_intermediate_pose", "a_bot")
      self.attempt_item(item, 3)
    self.go_to_named_pose("back", "a_bot")

    self.treat_screws()

    for item in self.robotiq_gripper_items:
      self.go_to_named_pose("home", "b_bot")
      if rospy.is_shutdown():
        break
      self.attempt_item(item, 3)
    self.go_to_named_pose("back", "b_bot")

    self.treat_screws()

    # ==== 2. Second, loop through all the items that were not successfully picked on first try, and place the screws when they are assumed to be ready.
    all_done = False
    # while False:
    while not all_done and not rospy.is_shutdown():
      rospy.loginfo("Entering the loop to recover failed items and pick screws")
      
      # Check all items, find which groups are done, then reattempt those that are unfinished
      all_done = True
      suction_done = True
      precision_gripper_done = True
      robotiq_gripper_done = True
      self.screws_done["m4"] = True
      self.screws_done["m3"] = True
      for item in self.ordered_items:
        if not item.fulfilled:
          rospy.loginfo("Found an undelivered item in the order: item nr. " + str(item.number_in_set) + " from set " + str(item.set_number) + " (part ID:" + str(item.part_id) + ")")
          all_done = False
          if "precision_gripper" in item.ee_to_use:
            precision_gripper_done = False
          elif "robotiq_gripper" in item.ee_to_use:
            robotiq_gripper_done = False
          elif item.ee_to_use == "suction":
            suction_done = False
          if item.part_id == 17:
            self.screws_done["m4"] = False
          elif item.part_id == 18:
            self.screws_done["m3"] = False

      self.treat_screws()

      if not precision_gripper_done:
        rospy.loginfo("Reattempting the remaining precision gripper items")
        self.go_to_named_pose("taskboard_intermediate_pose", "a_bot")
        for item in self.precision_gripper_items:
          if rospy.is_shutdown():
                  break
          self.attempt_item(item)
        self.go_to_named_pose("back", "a_bot")

      self.treat_screws()

      if not robotiq_gripper_done:
        rospy.loginfo("Reattempting the remaining robotiq gripper items")
        self.go_to_named_pose("home", "b_bot")
        for item in self.robotiq_gripper_items:
          if rospy.is_shutdown():
                  break
          self.attempt_item(item)
        self.go_to_named_pose("back", "b_bot")

      self.treat_screws()
      
      if not suction_done:
        rospy.loginfo("Reattempting the remaining suction items")
        self.do_change_tool_action("b_bot", equip=True, screw_size=50)   # 50 = suction tool
        for item in self.suction_items:
          if rospy.is_shutdown():
                  break
          if not item.fulfilled:
            self.go_to_named_pose("suction_pick_ready", "b_bot")
            self.attempt_item(item, 5)
        self.do_change_tool_action("b_bot", equip=False, screw_size=50)   # 50 = suction tool
        self.go_to_named_pose("back", "b_bot")

      if (rospy.Time.now()-start_time) > time_limit:
        rospy.logerr("Time limit reached! Breaking out of the loop.")
        break

    if all_done:
      rospy.loginfo("Completed the task.")
    else:
      rospy.loginfo("STOPPED THE TASK")
    return

if __name__ == '__main__':
  try:
    kit = KittingClass()
    i = 1
    while i:
      rospy.loginfo("Enter 1 to equip suction tool.")
      rospy.loginfo("Enter 11 to unequip suction tool.")
      rospy.loginfo("Enter 2 to move the robots home to starting positions.")
      rospy.loginfo("Enter 3 to pick with b_bot using suction tool.")
      rospy.loginfo("Enter 4 to place with b_bot using suction tool.")
      rospy.loginfo("Enter 60 to pick screw from bin with a_bot.")
      rospy.loginfo("Enter 61 to hand over screw from a_bot to c_bot.")
      rospy.loginfo("Enter 62 to move robots back.")
      rospy.loginfo("Enter 71, 72... to test phoxi on item 1, 2...")
      rospy.loginfo("Enter 81, 82... to move b_bot suction to trays...")
      rospy.loginfo("Enter 91, 92... to do view_bin on bin1_1, bin1_2...")
      rospy.loginfo("Enter START to start the task.")
      rospy.loginfo("Enter x to exit.")
      i = raw_input()
      if i == '1':
        kit.do_change_tool_action("b_bot", equip=True, screw_size=50)   # 50 = suction tool
      if i == '11':
        kit.do_change_tool_action("b_bot", equip=False, screw_size=50)   # 50 = suction tool
      if i == '2':
        kit.go_to_named_pose("back", "a_bot")
        kit.go_to_named_pose("back", "c_bot")
        kit.go_to_named_pose("suction_ready_back", "b_bot")
      elif i == '3':
        kit.pick_suction_test()
      elif i == '4':
        kit.place_suction_test()
      elif i == 'START' or i == 'start' or i == '5000':
        kit.kitting_task()
      elif i == "60":
        kit.go_to_named_pose("home", "a_bot")
        kit.pick_screw_with_precision_gripper(kit.part_bin_list["part_17"], screw_size= 4)
      elif i == "61":
        kit.pick_screw_from_precision_gripper(screw_size=4)
      elif i == "62":
        kit.go_to_named_pose("screw_ready", "c_bot")
        kit.go_to_named_pose("back", "a_bot")
      elif i in ["71", "72", "73", "74", "75", "76", "77", "78", "79"]:
        item = kit.ordered_items[int(i)-71]
        rospy.loginfo("Checking for item id " + str(item.part_id) + " in " + item.bin_name)
        obj_pose = kit.get_grasp_position_from_phoxi(item)
      elif i == "80":
        kit.go_to_named_pose("suction_pick_ready", "b_bot")
      elif i in ["81", "82", "83", "84"]:
        place_pose = geometry_msgs.msg.PoseStamped()
        if i == "81":
          place_pose.header.frame_id = "set_1_tray_2_partition_4"
        elif i == "82":
          place_pose.header.frame_id = "set_2_tray_2_partition_4"
        elif i == "83":
          place_pose.header.frame_id = "set_3_tray_2_partition_4"
        elif i == "84":
          place_pose.header.frame_id = "set_1_tray_1_partition_3"
        
        if place_pose.header.frame_id[4] == "1":
          if place_pose.header.frame_id[11] == '1':  # tray 1
            place_pose.pose.orientation = geometry_msgs.msg.Quaternion(*tf_conversions.transformations.quaternion_from_euler(0, pi/2, -pi*160/180))
          elif place_pose.header.frame_id[11] == '2':  # tray 2
            place_pose.pose.orientation = geometry_msgs.msg.Quaternion(*tf_conversions.transformations.quaternion_from_euler(0, pi/2, -pi/2+pi))
        elif place_pose.header.frame_id[4] == "2":
          if place_pose.header.frame_id[11] == '1':  # tray 1
            place_pose.pose.orientation = geometry_msgs.msg.Quaternion(*tf_conversions.transformations.quaternion_from_euler(0, pi/2, 0)) 
          elif place_pose.header.frame_id[11] == '2':  # tray 2
            place_pose.pose.orientation = geometry_msgs.msg.Quaternion(*tf_conversions.transformations.quaternion_from_euler(0, pi/2, -pi/2+pi))
        elif place_pose.header.frame_id[4] == "3":
          if place_pose.header.frame_id[11] == '1':  # tray 1
            place_pose.pose.orientation = geometry_msgs.msg.Quaternion(*tf_conversions.transformations.quaternion_from_euler(0, pi/2, -pi/2+pi)) 
          elif place_pose.header.frame_id[11] == '2':  # tray 2
            place_pose.pose.orientation = geometry_msgs.msg.Quaternion(*tf_conversions.transformations.quaternion_from_euler(0, pi/2, +pi))


        place_pose.pose.position.z = .08
        kit.move_lin("b_bot", place_pose, .1, end_effector_link="b_bot_suction_tool_tip_link")
      elif i in ["91", "92", "93", "94", "95"]:
        if i == "91":
          part_id = 16
        elif i == "92":
          part_id = 9
        elif i == "93":
          part_id = 15
        elif i == "94":
          part_id = 17
        elif i == "95":
          part_id = 18

        kit.view_bin("a_bot", "bin1_" + i[1], part_id)
      elif i == "x":
        break
      
    print "============ Done!"
  except rospy.ROSInterruptException:
    pass<|MERGE_RESOLUTION|>--- conflicted
+++ resolved
@@ -1074,22 +1074,14 @@
           pick_pose = res_view_bin
           pick_pose.pose.position.z -= .01
       if item.ee_to_use == "suction" or item.ee_to_use == "robotiq_gripper":
-<<<<<<< HEAD
         self.go_to_named_pose("suction_ready_back", "b_bot")
         # phoxi_res = self.get_grasp_position_from_phoxi(item, not self.has_scene_image)
         # if phoxi_res:
-        #   self.has_scene_image = True
-        #   pick_poses = phoxi_res
-        pick_pose = pick_poses.pop(0)
+          # self.has_scene_image = True
+          # pick_poses = phoxi_res
+        if pick_poses:
+          pick_pose = pick_poses.pop(0)
         self.go_to_named_pose("suction_pick_ready", "b_bot")
-=======
-        # self.go_to_named_pose("suction_ready_back", "b_bot")
-        # phoxi_res = self.get_grasp_position_from_phoxi(item, not self.has_scene_image)
-        # if phoxi_res:
-        #   self.has_scene_image = True
-        #   pick_pose = phoxi_res
-        # self.go_to_named_pose("suction_pick_ready", "b_bot")
->>>>>>> 7f165d4e
       
         # Orientation needs to be adjusted for suction tool
         pick_point_on_table = self.listener.transformPose("workspace_center", pick_pose).pose.position
