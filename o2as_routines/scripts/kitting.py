--- conflicted
+++ resolved
@@ -624,16 +624,14 @@
     rospy.loginfo(result)
 
     #TODO select which poses to choose in the array
-<<<<<<< HEAD
     if result:
       poseArrayRes = geometry_msgs.msg.PoseArray()
-      poseArrayRes = result.posesDetected 
 
       #TODO Sort pose in the midle of the bin
       #min x min y in the bin frame
 
       if(result.success): 
-
+          poseArrayRes = result.posesDetected 
           distanceToBinCenter = []
           for i in range(len(poseArrayRes.poses)): 
               pointCam = geometry_msgs.msg.PointStamped()
@@ -660,12 +658,12 @@
           rospy.loginfo("Pose in bin")
           rospy.loginfo(pointPartBin)
 
-          goal_part = geometry_msgs.msg.PoseStamped()
-          goal_part.header.frame_id = pointPartBin.header.frame_id
-          goal_part.pose.position.x = pointPartBin.point.x
-          goal_part.pose.position.y = pointPartBin.point.y
-          goal_part.pose.position.z = 0.01
-          goal_part.pose.orientation = geometry_msgs.msg.Quaternion(*tf_conversions.transformations.quaternion_from_euler(-pi/2, pi/2 , 0))
+        goal_part = geometry_msgs.msg.PoseStamped()
+        goal_part.header.frame_id = pointPartBin.header.frame_id
+        goal_part.pose.position.x = pointPartBin.point.x
+        goal_part.pose.position.y = pointPartBin.point.y
+        goal_part.pose.position.z = pointPartBin.point.z
+        goal_part.pose.orientation = geometry_msgs.msg.Quaternion(*tf_conversions.transformations.quaternion_from_euler(-pi/2, pi/2 , 0))
 
           return goal_part     
           #res = self.move_lin(group_name, goal_part, speed_slow, "")
@@ -673,55 +671,6 @@
           #  rospy.loginfo("Couldn't go to the target.")
           ##TODO Problem with gazebo controller while controlling the robot with movelin
           #  break
-=======
-    poseArrayRes = geometry_msgs.msg.PoseArray()
-   
-
-    #TODO Sort pose in the midle of the bin
-    #min x min y in the bin frame
-
-    if(result.success): 
-        poseArrayRes = result.posesDetected 
-        distanceToBinCenter = []
-        for i in range(len(poseArrayRes.poses)): 
-            pointCam = geometry_msgs.msg.PointStamped()
-
-            #simulation only
-            poseArrayRes.header.frame_id = "a_bot_camera_fisheye_optical_frame"
-            pointCam.header = poseArrayRes.header
-            print("pointCam.header")
-            print(pointCam.header)
-            pointCam.point = poseArrayRes.poses[i].position
-            pointBin = self.listener.transformPoint(bin_id, pointCam).point
-            distanceToBinCenter.append(math.sqrt(pointBin.x*pointBin.x + pointBin.y*pointBin.y))
-        minPoseIndex = np.argmin(distanceToBinCenter)
-         
-        rospy.loginfo("pose closest to the bin center in the xy plane")
-        rospy.loginfo(poseArrayRes.poses[minPoseIndex])
-
-        #Place gripper above bin
-        pointPartCam = geometry_msgs.msg.PointStamped()
-        pointPartCam.header = poseArrayRes.header
-        pointPartCam.point = poseArrayRes.poses[i].position
-        pointPartBin = self.listener.transformPoint(bin_id, pointPartCam)
-
-        rospy.loginfo("Pose in bin")
-        rospy.loginfo(pointPartBin)
-
-        goal_part = geometry_msgs.msg.PoseStamped()
-        goal_part.header.frame_id = pointPartBin.header.frame_id
-        goal_part.pose.position.x = pointPartBin.point.x
-        goal_part.pose.position.y = pointPartBin.point.y
-        goal_part.pose.position.z = pointPartBin.point.z
-        goal_part.pose.orientation = geometry_msgs.msg.Quaternion(*tf_conversions.transformations.quaternion_from_euler(-pi/2, pi/2 , 0))
-
-        return goal_part     
-        #res = self.move_lin(group_name, goal_part, speed_slow, "")
-        #if not res:
-        #  rospy.loginfo("Couldn't go to the target.")
-        ##TODO Problem with gazebo controller while controlling the robot with movelin
-        #  break
->>>>>>> 46d570c9
 
     else:
         rospy.loginfo("no pose detected")
@@ -1329,50 +1278,6 @@
       elif i == "x":
         break
       
-<<<<<<< HEAD
-=======
-    
-    ##### EXAMPLE 3 (How to look into a bin)
-    #kit.view_bin("a_bot", "bin1_4", "test")
-
-    ##### EXAMPLE 4 (Look into all bins)
-    # kit.go_to_named_pose("home", "a_bot")
-    # kit.view_bin("a_bot", "bin1_1")
-    # rospy.sleep(1)
-    # kit.view_bin("a_bot", "bin1_2")
-    # rospy.sleep(1)
-    # kit.view_bin("a_bot", "bin1_3")
-    # rospy.sleep(1)
-    # kit.view_bin("a_bot", "bin1_4")
-    # rospy.sleep(1)
-    # kit.view_bin("a_bot", "bin1_5")
-    # rospy.sleep(1)
-    # kit.view_bin("a_bot", "bin2_1")
-    # rospy.sleep(1)
-    # kit.view_bin("a_bot", "bin2_2")
-    # rospy.sleep(1)
-    # kit.view_bin("a_bot", "bin2_3")
-    # rospy.sleep(1)
-    # kit.view_bin("a_bot", "bin2_4")
-    # rospy.sleep(1)
-    # kit.view_bin("a_bot", "bin3_1")
-    # rospy.sleep(1)
-
-    # kit.go_to_named_pose("home", "a_bot")
-    # kit.go_to_named_pose("home", "b_bot")
-    # kit.pick_screw_with_precision_gripper("bin1_3", screw_size= 4)
-    # kit.pick_screw_from_precision_gripper(screw_size=4)
-
-    ##### OLD CODE
-    # kit.pick_and_place_demo()
-
-
-    ##### WHAT THE REAL TASK SHOULD BE LIKE
-    # rospy.loginfo("Press enter to start the task!")
-    # raw_input()
-    # kit.kitting_task()
-    
->>>>>>> 46d570c9
     print "============ Done!"
   except rospy.ROSInterruptException:
     pass