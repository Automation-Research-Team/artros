#!/usr/bin/env python

# Software License Agreement (BSD License)
#
# Copyright (c) 2013, SRI International
# All rights reserved.
#
# Redistribution and use in source and binary forms, with or without
# modification, are permitted provided that the following conditions
# are met:
#
#  * Redistributions of source code must retain the above copyright
#    notice, this list of conditions and the following disclaimer.
#  * Redistributions in binary form must reproduce the above
#    copyright notice, this list of conditions and the following
#    disclaimer in the documentation and/or other materials provided
#    with the distribution.
#  * Neither the name of SRI International nor the names of its
#    contributors may be used to endorse or promote products derived
#    from this software without specific prior written permission.
#
# THIS SOFTWARE IS PROVIDED BY THE COPYRIGHT HOLDERS AND CONTRIBUTORS
# "AS IS" AND ANY EXPRESS OR IMPLIED WARRANTIES, INCLUDING, BUT NOT
# LIMITED TO, THE IMPLIED WARRANTIES OF MERCHANTABILITY AND FITNESS
# FOR A PARTICULAR PURPOSE ARE DISCLAIMED. IN NO EVENT SHALL THE
# COPYRIGHT OWNER OR CONTRIBUTORS BE LIABLE FOR ANY DIRECT, INDIRECT,
# INCIDENTAL, SPECIAL, EXEMPLARY, OR CONSEQUENTIAL DAMAGES (INCLUDING,
# BUT NOT LIMITED TO, PROCUREMENT OF SUBSTITUTE GOODS OR SERVICES;
# LOSS OF USE, DATA, OR PROFITS; OR BUSINESS INTERRUPTION) HOWEVER
# CAUSED AND ON ANY THEORY OF LIABILITY, WHETHER IN CONTRACT, STRICT
# LIABILITY, OR TORT (INCLUDING NEGLIGENCE OR OTHERWISE) ARISING IN
# ANY WAY OUT OF THE USE OF THIS SOFTWARE, EVEN IF ADVISED OF THE
# POSSIBILITY OF SUCH DAMAGE.
#
# Author: Felix von Drigalski

import sys
import copy
import rospy
import geometry_msgs.msg
import tf_conversions
import tf
from math import pi
import math

from o2as_msgs.srv import *
import actionlib
import o2as_msgs.msg


from o2as_routines.base import O2ASBaseRoutines

class AssemblyClass(O2ASBaseRoutines):
  """
  This contains the routine used to run the taskboard task.
  """
  def __init__(self):
    super(AssemblyClass, self).__init__()
    self.set_up_item_parameters()
    
    # self.action_client.wait_for_server()
    rospy.sleep(.5)   # Use this instead of waiting, so that simulation can be used

    # MAGIC NUMBERS!
    # This list is not exhaustive, but it's a start
    self.idler_pin_handover_offset_y = 0.0
    self.idler_pin_handover_offset_z = 0.0

    # Initialize debug monitor
    self.start_task_timer()
    self.log_to_debug_monitor(text="Init", category="task")
    self.log_to_debug_monitor(text="Init", category="subtask")
    self.log_to_debug_monitor(text="Init", category="operation")

  def set_up_item_parameters(self):
    # TODO: Publish the items to the scene, or do something equivalent. 
    self.item_names = []
    downward_orientation = geometry_msgs.msg.Quaternion(*tf_conversions.transformations.quaternion_from_euler(0, pi/2, 0))
    # 
    

  ################ ----- Routines  
  ################ 
  ################ 
  def pick_joshua(self, robotname, object_pose, grasp_height, speed_fast, speed_slow, gripper_command="", approach_height = 0.03, end_effector_link=""):
    #initial gripper_setup
    rospy.loginfo("Going above object to pick")
    object_pose.pose.position.z = approach_height
    self.go_to_pose_goal(robotname, object_pose, speed=speed_fast,end_effector_link=end_effector_link, move_lin=True)

    if gripper_command=="complex_pick_from_inside":
      self.precision_gripper_inner_close()
    elif gripper_command=="complex_pick_from_outside":
      self.precision_gripper_inner_open()
    elif gripper_command=="easy_pick_only_inner" or gripper_command=="inner_gripper_from_inside":
      self.precision_gripper_inner_close()
    elif gripper_command=="easy_pick_outside_only_inner" or gripper_command=="inner_gripper_from_outside":
      self.precision_gripper_inner_open()
    elif gripper_command=="none":
      pass
    else: 
      self.send_gripper_command(gripper=robotname, command="open")

    rospy.loginfo("Moving down to object")
    object_pose.pose.position.z = grasp_height
    rospy.loginfo(grasp_height)
    self.go_to_pose_goal(robotname, object_pose, speed=speed_slow, high_precision=True,end_effector_link=end_effector_link, move_lin=True)

    # W = raw_input("waiting for the gripper")
    #gripper open
    if gripper_command=="complex_pick_from_inside":
      self.precision_gripper_inner_open(this_action_grasps_an_object = True)
      self.precision_gripper_outer_close()
    elif gripper_command=="complex_pick_from_outside":
      self.precision_gripper_inner_close(this_action_grasps_an_object = True)
      self.precision_gripper_outer_close()
    elif gripper_command=="easy_pick_only_inner" or gripper_command=="inner_gripper_from_inside":
      self.precision_gripper_inner_open(this_action_grasps_an_object = True)
    elif gripper_command=="easy_pick_outside_only_inner" or gripper_command=="inner_gripper_from_outside":
      self.precision_gripper_inner_close(this_action_grasps_an_object = True)
    elif gripper_command=="none":
      pass
    else: 
      self.send_gripper_command(gripper=robotname, command="close")
      
    rospy.sleep(1)
    rospy.loginfo("Going back up")
    object_pose.pose.position.z = (approach_height)
    self.go_to_pose_goal(robotname, object_pose, speed=speed_fast,end_effector_link=end_effector_link, move_lin=True)

######

  def place_joshua(self,robotname, object_pose, place_height, speed_fast, speed_slow, gripper_command="", approach_height = 0.05, approach_axis="z" ,lift_up_after_place = True):
    rospy.loginfo("Going above place target")
    if approach_axis=="z":
      object_pose.pose.position.z = approach_height
    elif approach_axis=="y":
      object_pose.pose.position.y = approach_height
    elif approach_axis=="x":
      object_pose.pose.position.x = approach_height
    self.go_to_pose_goal(robotname, object_pose, speed=speed_fast)

    rospy.loginfo("Moving to place target")
    if approach_axis=="z":
      object_pose.pose.position.z = place_height
    elif approach_axis=="y":
      object_pose.pose.position.y = place_height
    elif approach_axis=="x":
      object_pose.pose.position.x = place_height
    self.go_to_pose_goal(robotname, object_pose, speed=speed_slow, high_precision=True)

    #gripper open
    if gripper_command=="complex_pick_from_inside":
      self.precision_gripper_outer_open()
      self.precision_gripper_inner_close()
    elif gripper_command=="complex_pick_from_outside":
      self.precision_gripper_outer_open()
      self.precision_gripper_inner_open()
    elif gripper_command=="easy_pick_only_inner" or gripper_command=="inner_gripper_from_inside":
      self.precision_gripper_inner_close()
    elif gripper_command=="none":
      pass
    else: 
      self.send_gripper_command(gripper=robotname, command="open")
      print("did it open?")
      raw_input()
    
    if lift_up_after_place:
      rospy.loginfo("Moving back up")
      if approach_axis=="z":
        object_pose.pose.position.z = approach_height
      elif approach_axis=="y":
        object_pose.pose.position.y = approach_height
      elif approach_axis=="x":
        object_pose.pose.position.x = approach_height
      self.go_to_pose_goal(robotname, object_pose, speed=speed_fast)  

  def pick_screw(self, robot_name, screw_size = 4, screw_number = 1):
    goal = o2as_msgs.msg.pickGoal()
    goal.robot_name = robot_name
    goal.tool_name = "screw_tool"
    goal.screw_size = screw_size
    pscrew = geometry_msgs.msg.PoseStamped()
    pscrew.header.frame_id = "tray_2_screw_m" + str(screw_size) + "_" + str(screw_number)
    pscrew.pose.orientation = geometry_msgs.msg.Quaternion(*tf_conversions.transformations.quaternion_from_euler(-pi*11/12, 0, 0))
    goal.item_pose = pscrew
    rospy.loginfo("Sending pick action goal")
    rospy.loginfo(goal)

    self.pick_client.send_goal(goal)
    rospy.loginfo("Waiting for result")
    self.pick_client.wait_for_result()
    rospy.loginfo("Getting result")
    self.pick_client.get_result()


  def place_plate_3_and_screw(self, place_plate_only=False, screw_first_only=False, reverse_placement_only=False):
    # Requires the screw tool to be equipped on b_bot
    self.log_to_debug_monitor("Home position", "operation")
    self.go_to_named_pose("back", "c_bot")
    self.go_to_named_pose("back", "a_bot")
    self.go_to_named_pose("screw_ready_back", "b_bot")

    if not screw_first_only:
      rospy.loginfo("Going to pick up plate_3 with c_bot")
      # TODO: Attach a spawned object, use its frames to plan the next motion
      # TEMPORARY WORKAROUND: Use initial+assembled position. This does not do collision avoidance!!
      self.send_gripper_command("c_bot", "open")
      ps_approach = geometry_msgs.msg.PoseStamped()
      ps_approach.header.frame_id = "initial_assy_part_03_pulley_ridge_bottom" # The top corner of the big plate
      ps_approach.pose.orientation = geometry_msgs.msg.Quaternion(*tf.transformations.quaternion_from_euler(0, pi/2, -pi/2))
      ps_approach.pose.position.x = 0.0025
      ps_approach.pose.position.y = -0.02
      ps_approach.pose.position.z = 0.05
      ps_pickup = copy.deepcopy(ps_approach)
      ps_pickup.pose.position.z = -0.03    
      ps_high = copy.deepcopy(ps_approach)
      ps_high.pose.position.z = 0.13
      ps_place = copy.deepcopy(ps_pickup)
      ps_place.header.frame_id = "assembled_assy_part_03_pulley_ridge_bottom"
      ps_place.pose.position.z += .001
      ps_place.pose.position.x += .001 # MAGIC NUMBER!!  positive points towards c_bot
      ps_shake_off = copy.deepcopy(ps_place)
      ps_shake_off.pose.position.z -= .002
      ps_move_away = copy.deepcopy(ps_place)
      ps_move_away.pose.position.y += .08
      ps_hold = copy.deepcopy(ps_place)
      ps_hold.pose.position.y += .02

      if reverse_placement_only: # This is for finding the right initial pose of the plate
        self.log_to_debug_monitor("Find the right initial pose of the plate", "operation")
        self.go_to_named_pose("home", "c_bot")
        self.send_gripper_command("c_bot", "close")
        self.move_lin("c_bot", ps_move_away, 1.0)
        self.send_gripper_command("c_bot", "open")
        self.move_lin("c_bot", ps_place, .2)
        self.send_gripper_command("c_bot", "close")
        self.move_lin("c_bot", ps_high, 1.0)
        self.move_lin("c_bot", ps_approach, 1.0)
        ps_pickup.pose.position.z = 0.0015
        self.move_lin("c_bot", ps_pickup, 0.2)
        rospy.loginfo("Done")
        return
      
      self.go_to_named_pose("home", "c_bot")
      self.move_lin("c_bot", ps_approach, 1.0)
      self.move_lin("c_bot", ps_pickup, 1.0)
      self.send_gripper_command("c_bot", "close")
      rospy.sleep(1)

    # Pick up screw while the plate is grasped, so the cable does not interfere
    self.log_to_debug_monitor("Pickup screw", "operation")
    if not place_plate_only:
      self.go_to_named_pose("screw_pick_ready", "b_bot")
      self.pick_screw("b_bot", screw_size=4, screw_number=1)
      self.go_to_named_pose("screw_ready_back", "b_bot")

    if not screw_first_only:
      # Deliver the plate to its assembled position
      self.log_to_debug_monitor("Driver the plate", "operation")
      self.move_lin("c_bot", ps_high, 1.0)
      self.move_lin("c_bot", ps_place, .2)
      self.send_gripper_command("c_bot", 0.008)
      rospy.sleep(1.0)
      self.move_lin("c_bot", ps_shake_off, .1)
      self.send_gripper_command("c_bot", 0.015)
      # Move to the side for the screw tool to pass
      self.move_lin("c_bot", ps_move_away, .3)

      if place_plate_only:
        rospy.loginfo("Done placing the plate.")
        return True

    ###### ==========
    # Move b_bot to the first hole and screw
    self.log_to_debug_monitor("Screw the plate", "operation")
    self.go_to_named_pose("screw_plate_ready", "b_bot")
    if not screw_first_only:
      self.move_lin("c_bot", ps_hold, .1)    # Move c_bot to the plate so it does not move too much
      # self.send_gripper_command("c_bot", 0.008)

    pscrew = geometry_msgs.msg.PoseStamped()
    pscrew.header.frame_id = "assembled_assy_part_03_bottom_screw_hole_1"
    # pscrew.pose.position.y = .00   # MAGIC NUMBER (negative goes towards c_bot)
    pscrew.pose.orientation = geometry_msgs.msg.Quaternion(*tf.transformations.quaternion_from_euler(-pi/4, 0,0))
    pscrew_approach = copy.deepcopy(pscrew)
    pscrew_approach.pose.position.y -= .02
    pscrew_approach.pose.position.x -= .03
    self.move_lin("b_bot", pscrew_approach, speed=0.1, acceleration=0.1, end_effector_link="b_bot_screw_tool_m4_tip_link")
    self.do_screw_action("b_bot", pscrew, screw_height = 0.002, screw_size = 4)
    self.go_to_named_pose("screw_plate_ready", "b_bot")
    self.go_to_named_pose("screw_ready_back", "b_bot")

    if not screw_first_only:
      ###### ========== 
      # Recenter the plate with c_bot and then move away
      self.log_to_debug_monitor("Recenter the plate with c_bot and then move away", "operation")
      self.send_gripper_command("c_bot", "open")
      rospy.sleep(1.0)
      self.send_gripper_command("c_bot", "close")
      rospy.sleep(2.0)
      self.send_gripper_command("c_bot", "open")
      rospy.sleep(1.0)

      self.move_lin("c_bot", ps_move_away, .3)
      self.go_to_named_pose("back", "c_bot")

      ##### ========== Pick another screw with b_bot and fix the plate
      # Pick up screw from tray
      self.log_to_debug_monitor("Pick up screw from tray", "operation")
      self.go_to_named_pose("screw_pick_ready", "b_bot")
      self.pick_screw("b_bot", screw_size=4, screw_number=2)
      self.go_to_named_pose("screw_pick_ready", "b_bot")
      
      self.go_to_named_pose("screw_plate_ready", "b_bot")
      pscrew_2 = geometry_msgs.msg.PoseStamped()
      pscrew_2.header.frame_id = "assembled_assy_part_03_bottom_screw_hole_2"
      # pscrew_2.pose.position.y = -.001   # MAGIC NUMBER  (negative goes towards c_bot)
      pscrew_2.pose.orientation = geometry_msgs.msg.Quaternion(*tf.transformations.quaternion_from_euler(-pi/4, 0,0))
      pscrew_2_approach = copy.deepcopy(pscrew_2)
      pscrew_2_approach.pose.position.y -= .02
      pscrew_2_approach.pose.position.x -= .03
      self.move_lin("b_bot", pscrew_2_approach, speed=0.1, acceleration=0.1, end_effector_link="b_bot_screw_tool_m4_tip_link")
      self.do_screw_action("b_bot", pscrew_2, screw_height = 0.002, screw_size = 4)
      self.go_to_named_pose("screw_plate_ready", "b_bot")

  def place_plate_2_and_screw(self):
    # Requires the tool to be equipped on b_bot
    rospy.loginfo("Going to pick up screw with b_bot")
    self.go_to_named_pose("back", "c_bot")
    self.go_to_named_pose("back", "a_bot")

    ### --- b_bot
    # Pick first screw with b_bot
    self.log_to_debug_monitor("Pick up screw with b_bot", "operation")
    self.go_to_named_pose("screw_pick_ready", "b_bot")
    self.pick_screw("b_bot", screw_size=4, screw_number=3)
    self.go_to_named_pose("screw_pick_ready", "b_bot")
    self.go_to_named_pose("screw_ready_back", "b_bot")

    ### --- c_bot
    # Place plate and hold
    # rospy.loginfo("Going to pick up and place motor plate with c_bot")
    self.log_to_debug_monitor("Pick up and place motor plate with c_bot", "operation")
    self.go_to_named_pose("home", "c_bot")
    self.send_gripper_command("c_bot", "open")
    ps_approach = geometry_msgs.msg.PoseStamped()
    ps_approach.header.frame_id = "initial_assy_part_02_back_hole" # The top corner of the motor plate
    ps_approach.pose.orientation = geometry_msgs.msg.Quaternion(*tf.transformations.quaternion_from_euler(0, pi/2, pi/2))
    ps_approach.pose.position.x = 0.0025
    ps_approach.pose.position.y = 0.0
    ps_approach.pose.position.z = 0.05
    ps_pickup = copy.deepcopy(ps_approach)
    ps_pickup.pose.position.z = -0.03
    ps_high = copy.deepcopy(ps_approach)
    ps_high.pose.position.z = 0.13
    ps_place = copy.deepcopy(ps_pickup)
    ps_place.header.frame_id = "assembled_assy_part_02_back_hole"
    ps_place.pose.position.z += .001
    ps_place.pose.position.x += .001    # MAGIC NUMBER
    ps_hold = copy.deepcopy(ps_place)
    ps_hold.pose.position.y -= .035
    ps_hold.pose.orientation = geometry_msgs.msg.Quaternion(*tf.transformations.quaternion_multiply(
                            tf.transformations.quaternion_from_euler(0, pi/2, pi/2), 
                            tf.transformations.quaternion_from_euler(0, -pi*6/180, 0) ))
    
    self.move_lin("c_bot", ps_approach, 1.0)
    self.move_lin("c_bot", ps_pickup, 1.0)
    self.send_gripper_command("c_bot", "close")
    self.move_lin("c_bot", ps_high, 1.0)

    # Go to the same pose at the assembly position
    self.move_lin("c_bot", ps_place, 1.0)
    self.send_gripper_command("c_bot", 0.008)
    rospy.sleep(1.0)
    self.send_gripper_command("c_bot", 0.08)
    self.move_lin("c_bot", ps_hold, 1.0)
    self.send_gripper_command("c_bot", 0.008)
    
    ### --- b_bot
    # Fasten motor plate with first screw
    self.log_to_debug_monitor("Fasten motor plate with first screw", "operation")
    self.go_to_named_pose("screw_plate_ready", "b_bot")
    pscrew = geometry_msgs.msg.PoseStamped()
    pscrew.header.frame_id = "assembled_assy_part_02_bottom_screw_hole_1"
    # pscrew.pose.position.y = -.002   # MAGIC NUMBER (negative goes towards c_bot)
    pscrew.pose.orientation = geometry_msgs.msg.Quaternion(*tf.transformations.quaternion_from_euler(-pi/4, 0,0))
    pscrew_approach = copy.deepcopy(pscrew)
    pscrew_approach.pose.position.y -= .02
    pscrew_approach.pose.position.x -= .03
    self.move_lin("b_bot", pscrew_approach, speed=0.1, acceleration=0.1, end_effector_link="b_bot_screw_tool_m4_tip_link")
    self.do_screw_action("b_bot", pscrew, screw_height = 0.002, screw_size = 4)
    self.move_lin("b_bot", pscrew_approach, speed=0.1, acceleration=0.1, end_effector_link="b_bot_screw_tool_m4_tip_link")
    self.go_to_named_pose("screw_plate_ready", "b_bot")

    # Pick second screw
    self.log_to_debug_monitor("Pick up second screw", "operation")
    self.go_to_named_pose("screw_pick_ready", "b_bot")
    self.pick_screw("b_bot", screw_size=4, screw_number=4)
    self.go_to_named_pose("screw_pick_ready", "b_bot")
    self.go_to_named_pose("screw_ready_back", "b_bot")

    ### --- c_bot
    # Recenter the motor plate
    self.log_to_debug_monitor("Recenter motor plate", "operation")
    ps_recenter = copy.deepcopy(ps_place)
    ps_recenter.pose.position.y -= .03
    self.send_gripper_command("c_bot", "open")
    self.move_lin("c_bot", ps_recenter, 0.2)
    self.send_gripper_command("c_bot", "close")
    rospy.sleep(1.0)
    self.send_gripper_command("c_bot", "open")
    rospy.sleep(1.0)
    self.go_to_named_pose("back", "c_bot")

    ### --- b_bot
    # Fasten motor plate with second screw
    self.log_to_debug_monitor("Fasten motor plate with second screw", "operation")
    self.go_to_named_pose("screw_plate_ready", "b_bot")
    pscrew_2 = geometry_msgs.msg.PoseStamped()
    pscrew_2.header.frame_id = "assembled_assy_part_02_bottom_screw_hole_2"
    # pscrew_2.pose.position.y = -.003   # MAGIC NUMBER (negative goes towards c_bot)
    pscrew_2.pose.orientation = geometry_msgs.msg.Quaternion(*tf.transformations.quaternion_from_euler(-pi*80/180, 0,0))
    pscrew_2_approach = copy.deepcopy(pscrew_2)
    pscrew_2_approach.pose.position.y -= .02
    pscrew_2_approach.pose.position.x -= .03
    self.move_lin("b_bot", pscrew_2_approach, speed=0.1, acceleration=0.1, end_effector_link="b_bot_screw_tool_m4_tip_link")
    self.do_screw_action("b_bot", pscrew_2, screw_height = 0.002, screw_size = 4)
    self.go_to_named_pose("screw_plate_ready", "b_bot")
    return

  # ============================================ IDLER PIN SUBTASK
  
  def pick_retainer_pin_from_tray_and_place_in_holder(self, do_centering=False):
    # rospy.loginfo("============ Pick up the retainer pin using b_bot ============")
    self.log_to_debug_monitor("Pick up the retainer pin using b_bot", "operation")
    self.go_to_named_pose("back", "a_bot")
    self.go_to_named_pose("home", "b_bot")

    pick_pose = geometry_msgs.msg.PoseStamped()
    pick_pose.header.frame_id = "tray_2_partition_2"
    pick_pose.pose.orientation = geometry_msgs.msg.Quaternion(*tf_conversions.transformations.quaternion_from_euler(0, pi/2, pi/2))
    pick_pose.pose.position.z = 0.025  # MAGIC NUMBER (actually it gets ignored by pick_joshua)

    self.pick_joshua("b_bot", pick_pose, grasp_height=-0.05, speed_fast=1.0, speed_slow=.1, gripper_command="", approach_height=.05)

    if do_centering:
      self.adjust_centering("b_bot")

    place_pose = geometry_msgs.msg.PoseStamped()
    place_pose.header.frame_id = "retainer_pin_holder_link"
    place_pose.pose.orientation = geometry_msgs.msg.Quaternion(*tf_conversions.transformations.quaternion_from_euler(0, pi/2, pi/2))

    self.place_joshua("b_bot", place_pose, place_height=0.01, speed_fast=.5, speed_slow=.2, gripper_command="", approach_height=.05)
    return


  def pick_retainer_pin_from_holder(self):
    # rospy.loginfo("============ Pick up the retainer pin from holder using b_bot ============")
    self.log_to_debug_monitor("Pick up the retainer pin from holder using b_bot", "operation")
    self.go_to_named_pose("back", "a_bot")
    self.go_to_named_pose("home", "b_bot")
    self.send_gripper_command("b_bot", "open")

    pick_pose = geometry_msgs.msg.PoseStamped()
    pick_pose.header.frame_id = "retainer_pin_holder_link"
    pick_pose.pose.orientation = geometry_msgs.msg.Quaternion(*tf_conversions.transformations.quaternion_from_euler(0, pi/2, pi))
    pick_pose.pose.position.z = 0.01  # MAGIC NUMBER (increasing it makes the gripper pick the pin closer to the head)

    self.pick_joshua("b_bot", pick_pose, grasp_height=0.0, speed_fast=1.0, speed_slow=.1, gripper_command="", approach_height=.05)
    return

  def rotate_hand_facing_the_sky(self):
    # rospy.loginfo("============ making b_bot end effector face the sky ============")
    self.log_to_debug_monitor("Making b_bot end effector face the sky", "operation")
    #self.go_to_named_pose("home", "b_bot")
    self.groups["b_bot"].set_joint_value_target([1.75, -1.24, 1.28, -0.00, 0.23, -1.55])
    self.groups["b_bot"].set_max_velocity_scaling_factor(.3)
    self.groups["b_bot"].go(wait=True)
    self.groups["b_bot"].stop()

    intermediate_retainer_pin_tip = geometry_msgs.msg.PoseStamped()
    intermediate_retainer_pin_tip.header.frame_id = "intermediate_assy_part_14_screw_head"
    intermediate_retainer_pin_tip.pose.orientation = geometry_msgs.msg.Quaternion(*tf_conversions.transformations.quaternion_from_euler(0, 0, 0))
    
    self.go_to_pose_goal("b_bot", intermediate_retainer_pin_tip,speed=.3, move_lin = True)
    intermediate_retainer_pin_tip.pose.position.z -= 0.4
    self.go_to_pose_goal("b_bot", intermediate_retainer_pin_tip,speed=.3, move_lin = True)
    # The joint poses at the final pose are:
    # 2.053785800933838, -1.21775991121401, 2.5320937633514404, -2.8856785933123987, 1.5664243698120117, -0.48553735414613897
    return

  def pick_retainer_pin_spacer(self, robot_name = "a_bot"):
    # rospy.loginfo("============ Picking up a retainer pin spacer using a_bot ============")
    self.log_to_debug_monitor("Picking up a retainer pin spacer using a_bot", "operation")
    self.go_to_named_pose("home", robot_name)

    pose0 = geometry_msgs.msg.PoseStamped()
    pose0.header.frame_id = "tray_2_partition_3_pickup"
    pose0.pose.orientation = geometry_msgs.msg.Quaternion(*tf_conversions.transformations.quaternion_from_euler(0, pi/2, 0))
    pose0.pose.position.x = 0
    pose0.pose.position.z = 0.01

    self.pick_joshua("a_bot",pose0,-0.015,
                                speed_fast = 0.31, speed_slow = 0.05, gripper_command="easy_pick_only_inner",
                                approach_height = 0.05)

    self.go_to_named_pose("home", robot_name)
    return

  def place_retainer_pin_spacer(self, robot_name = "a_bot"):
    intermediate_facing_sky = geometry_msgs.msg.PoseStamped()
    intermediate_facing_sky.header.frame_id = "intermediate_assy_part_14_screw_head"
    intermediate_facing_sky.pose.orientation = geometry_msgs.msg.Quaternion(*tf_conversions.transformations.quaternion_from_euler(0, 0, 0))

    self.go_to_pose_goal("b_bot", intermediate_facing_sky,speed=.31, move_lin = True)
    
    intermediate_retainer_pin_tip = geometry_msgs.msg.PoseStamped()
    intermediate_retainer_pin_tip.header.frame_id = "intermediate_assy_part_14_screw_tip"
    intermediate_retainer_pin_tip.pose.orientation = geometry_msgs.msg.Quaternion(*tf_conversions.transformations.quaternion_from_euler(0, pi, 0))
    intermediate_retainer_pin_tip.pose.position.x = -0.022
    intermediate_retainer_pin_tip.pose.position.y = self.idler_pin_handover_offset_y
    intermediate_retainer_pin_tip.pose.position.z += self.idler_pin_handover_offset_z

    self.place_joshua("a_bot",intermediate_retainer_pin_tip,-0.022,
                                speed_fast = 0.31, speed_slow = 0.05, gripper_command="easy_pick_only_inner",
                                approach_height = 0,approach_axis="x", lift_up_after_place = False)
    rospy.sleep(0.5)
    if self.use_real_robot:
      self.horizontal_spiral_motion("a_bot", .004)
      rospy.loginfo("doing spiral motion")

    intermediate_facing_sky.pose.orientation = geometry_msgs.msg.Quaternion(*tf_conversions.transformations.quaternion_from_euler(0, 0, 0))
    intermediate_facing_sky.pose.position.x = 0.
    intermediate_facing_sky.pose.position.y = 0.
    intermediate_facing_sky.pose.position.z = -0.4
    self.go_to_pose_goal("b_bot", intermediate_facing_sky,speed=.31, move_lin = True)
    return

  def pick_idle_pulley(self, robot_name = "a_bot"):
    # rospy.loginfo("============ Picking up the idle pulley using a_bot ============")
    self.log_to_debug_monitor("Picking up the idle pulley using a_bot", "operation")
    self.go_to_named_pose("home", robot_name)

    pose0 = geometry_msgs.msg.PoseStamped()
    pose0.header.frame_id = "tray_1_partition_5"
    pose0.pose.orientation = geometry_msgs.msg.Quaternion(*tf_conversions.transformations.quaternion_from_euler(0, pi/2, pi))
    pose0.pose.position.x = 0
    pose0.pose.position.z = 0.02

    self.pick_joshua("a_bot",pose0,-0.014,
                                speed_fast = 0.31, speed_slow = 0.05, gripper_command="easy_pick_only_inner",
                                approach_height = 0.1)

    self.go_to_named_pose("home", robot_name)
    return

  def place_idle_pulley(self, robot_name = "a_bot"):
    intermediate_facing_sky = geometry_msgs.msg.PoseStamped()
    intermediate_facing_sky.header.frame_id = "intermediate_assy_part_14_screw_head"
    intermediate_facing_sky.pose.orientation = geometry_msgs.msg.Quaternion(*tf_conversions.transformations.quaternion_from_euler(0, 0, 0))

    self.go_to_pose_goal("b_bot", intermediate_facing_sky,speed=.31, move_lin = True)
    
    intermediate_retainer_pin_tip = geometry_msgs.msg.PoseStamped()
    intermediate_retainer_pin_tip.header.frame_id = "intermediate_assy_part_14_screw_tip"
    intermediate_retainer_pin_tip.pose.orientation = geometry_msgs.msg.Quaternion(*tf_conversions.transformations.quaternion_from_euler(0, pi, 0))
    intermediate_retainer_pin_tip.pose.position.x = -0.022
    intermediate_retainer_pin_tip.pose.position.y = self.idler_pin_handover_offset_y
    intermediate_retainer_pin_tip.pose.position.z += self.idler_pin_handover_offset_z

    self.place_joshua("a_bot",intermediate_retainer_pin_tip,-0.022,
                                speed_fast = 0.31, speed_slow = 0.05, gripper_command="easy_pick_only_inner",
                                approach_height = 0,approach_axis="x", lift_up_after_place = False)
    rospy.sleep(0.5)
    
    if self.use_real_robot:
      self.horizontal_spiral_motion("a_bot", .004)
      rospy.loginfo("doing spiral motion")

    # Push the pulley down, in case it got stuck
    self.log_to_debug_monitor("Push the pulley down", "operation")
    push_down_pose_1 = copy.deepcopy(intermediate_retainer_pin_tip)
    push_down_pose_1.pose.position.x = -0.02
    push_down_pose_2 = copy.deepcopy(push_down_pose_1)
    push_down_pose_2.pose.orientation = geometry_msgs.msg.Quaternion(*tf_conversions.transformations.quaternion_from_euler(pi/2, pi, 0))
    self.send_gripper_command("a_bot", "open")
    self.go_to_pose_goal("a_bot", push_down_pose_2,speed=.1, move_lin = True)
    self.go_to_pose_goal("a_bot", push_down_pose_1,speed=.1, move_lin = True)

    self.go_to_named_pose("home", "a_bot")
    intermediate_facing_sky.pose.orientation = geometry_msgs.msg.Quaternion(*tf_conversions.transformations.quaternion_from_euler(0, 0, 0))
    intermediate_facing_sky.pose.position.x = 0.
    intermediate_facing_sky.pose.position.y = 0.
    intermediate_facing_sky.pose.position.z = -0.4
    self.go_to_pose_goal("b_bot", intermediate_facing_sky,speed=.31, move_lin = True)
    return

  def pick_retainer_pin_nut(self):
    # rospy.loginfo("============ Picking up the retainer pin nut using a_bot ============")
    self.log_to_debug_monitor("Picking up the retainer pin nut using a_bot", "operation")
    self.go_to_named_pose("home", "a_bot")

    pose0 = geometry_msgs.msg.PoseStamped()
    pose0.header.frame_id = "tray_2_partition_5_pickup"
    pose0.pose.orientation = geometry_msgs.msg.Quaternion(*tf_conversions.transformations.quaternion_from_euler(0, pi/2, 0))
    pose0.pose.position.x = 0
    pose0.pose.position.z = 0.02

    self.pick_joshua("a_bot",pose0,-0.015,
                                speed_fast = 0.31, speed_slow = 0.05, gripper_command="easy_pick_only_inner",
                                approach_height = 0.05)

    self.go_to_named_pose("home", "a_bot")
    return

  def place_retainer_pin_nut_and_pick_with_tool(self):
    self.go_to_named_pose("home", "a_bot")
    self.go_to_named_pose("screw_ready", "c_bot")
    nut_intermediate_a_bot = geometry_msgs.msg.PoseStamped()
    nut_intermediate_a_bot.header.frame_id = "workspace_center"
    nut_intermediate_a_bot.pose.orientation = geometry_msgs.msg.Quaternion(*tf_conversions.transformations.quaternion_from_euler(0, pi/2, -pi/2))
    nut_intermediate_a_bot.pose.position.x = -.25
    nut_intermediate_a_bot.pose.position.y = -.20

    nut_intermediate_c_bot = copy.deepcopy(nut_intermediate_a_bot)
    nut_intermediate_c_bot.pose.orientation = geometry_msgs.msg.Quaternion(*tf_conversions.transformations.quaternion_from_euler(0, pi/2, pi*3/4))

    self.place_joshua("a_bot",nut_intermediate_a_bot,0.0,
                                speed_fast = 0.31, speed_slow = 0.05, gripper_command="easy_pick_only_inner",
                                approach_height = 0.05,approach_axis="z", lift_up_after_place = True)
    self.go_to_named_pose("back", "a_bot")
    
    self.go_to_named_pose("tool_pick_ready", "c_bot")
    self.do_change_tool_action("c_bot", equip=True, screw_size=66)
    self.go_to_named_pose("screw_ready", "c_bot")
    self.pick_nut_from_table(object_pose=nut_intermediate_c_bot,end_effector_link="c_bot_nut_tool_m6_tip_link")
    return

  def pick_retainer_pin_washer_2(self):
    # rospy.loginfo("============ Picking up the retainer pin washer 1 using a_bot ============")
    self.log_to_debug_monitor("Picking up the retainer pin washer 1 using a_bot", "operation")

    self.go_to_named_pose("home", "a_bot")

    pose0 = geometry_msgs.msg.PoseStamped()
    pose0.header.frame_id = "tray_2_partition_8_pickup_2"
    pose0.pose.orientation = geometry_msgs.msg.Quaternion(*tf_conversions.transformations.quaternion_from_euler(0, pi/2, 0))
    pose0.pose.position.x = 0
    pose0.pose.position.z = 0.01 # Gets ignored by pick_joshua

    self.pick_joshua("a_bot",pose0,-0.02,
                                speed_fast = 0.31, speed_slow = 0.05, gripper_command="easy_pick_only_inner",
                                approach_height = 0.05)

    self.go_to_named_pose("home", "a_bot")
    return

  def pick_retainer_pin_washer_1(self):
    # rospy.loginfo("============ Picking up the retainer pin washer 2 using a_bot ============")
    self.log_to_debug_monitor("Picking up the retainer pin washer 2 using a_bot", "operation")
    self.go_to_named_pose("home", "a_bot")

    pose0 = geometry_msgs.msg.PoseStamped()
    pose0.header.frame_id = "tray_2_partition_8_pickup_1"
    pose0.pose.orientation = geometry_msgs.msg.Quaternion(*tf_conversions.transformations.quaternion_from_euler(0, pi/2, 0))
    pose0.pose.position.x = 0
    pose0.pose.position.z = 0.01 # Gets ignored by pick_joshua


    self.pick_joshua("a_bot",pose0,-0.02,
                                speed_fast = 0.31, speed_slow = 0.05, gripper_command="easy_pick_only_inner",
                                approach_height = 0.05)

    self.go_to_named_pose("home", "a_bot")
    return

  def place_retainer_pin_washer_1(self, robot_name = "a_bot"):
    intermediate_facing_sky = geometry_msgs.msg.PoseStamped()
    intermediate_facing_sky.header.frame_id = "intermediate_assy_part_14_screw_head"
    intermediate_facing_sky.pose.orientation = geometry_msgs.msg.Quaternion(*tf_conversions.transformations.quaternion_from_euler(0, 0, 0))

    self.go_to_pose_goal("b_bot", intermediate_facing_sky,speed=.31, move_lin = True)
    
    intermediate_retainer_pin_tip = geometry_msgs.msg.PoseStamped()
    intermediate_retainer_pin_tip.header.frame_id = "intermediate_assy_part_14_screw_tip"
    intermediate_retainer_pin_tip.pose.orientation = geometry_msgs.msg.Quaternion(*tf_conversions.transformations.quaternion_from_euler(0, pi, 0))
    intermediate_retainer_pin_tip.pose.position.x = -0.022
    intermediate_retainer_pin_tip.pose.position.y = self.idler_pin_handover_offset_y
    intermediate_retainer_pin_tip.pose.position.z += self.idler_pin_handover_offset_z

    self.place_joshua("a_bot",intermediate_retainer_pin_tip,-0.022,
                                speed_fast = 0.31, speed_slow = 0.05, gripper_command="easy_pick_only_inner",
                                approach_height = 0,approach_axis="x", lift_up_after_place = False)
    rospy.sleep(0.5)
    if self.use_real_robot:
      self.horizontal_spiral_motion("a_bot", .004)
      rospy.loginfo("doing spiral motion")

    intermediate_facing_sky.pose.orientation = geometry_msgs.msg.Quaternion(*tf_conversions.transformations.quaternion_from_euler(0, 0, 0))
    intermediate_facing_sky.pose.position.x = 0.
    intermediate_facing_sky.pose.position.y = 0.
    intermediate_facing_sky.pose.position.z = -0.4
    self.go_to_pose_goal("b_bot", intermediate_facing_sky,speed=.31, move_lin = True)
    return

  def place_retainer_pin_washer_on_table(self):
    place_pose = geometry_msgs.msg.PoseStamped()
    place_pose.header.frame_id = "workspace_center"
    place_pose.pose.orientation = geometry_msgs.msg.Quaternion(*tf_conversions.transformations.quaternion_from_euler(0, pi/2, -pi/2))
    place_pose.pose.position.x = -.13
    place_pose.pose.position.y = -.20

    self.place_joshua("a_bot",place_pose,-0.05,
                                speed_fast = 0.31, speed_slow = 0.05, gripper_command="easy_pick_only_inner",
                                approach_height = 0.1,approach_axis="z", lift_up_after_place = False)

    self.go_to_named_pose("home", "a_bot")
    return

  def pick_retainer_pin_washer_from_table(self):
    pick_pose = geometry_msgs.msg.PoseStamped()
    pick_pose.header.frame_id = "workspace_center"
    pick_pose.pose.orientation = geometry_msgs.msg.Quaternion(*tf_conversions.transformations.quaternion_from_euler(0, pi/2, pi/2))
    pick_pose.pose.position.x = -.13
    pick_pose.pose.position.y = -.20
    pick_pose.pose.position.z = 0

    self.pick_joshua("a_bot",pick_pose, -0.005,
                                speed_fast = 0.31, speed_slow = 0.05, gripper_command="easy_pick_only_inner",
                                approach_height = 0.05)

    self.go_to_named_pose("home", "a_bot")
    return

  def place_retainer_pin_washer_final(self):
    assembled_retainer_pin_tip = geometry_msgs.msg.PoseStamped()
    assembled_retainer_pin_tip.header.frame_id = "assembled_assy_part_14_screw_tip"
    assembled_retainer_pin_tip.pose.orientation = geometry_msgs.msg.Quaternion(*tf_conversions.transformations.quaternion_from_euler(0, pi*80/180,pi))
    assembled_retainer_pin_tip.pose.position.x = -0.007  # negative goes closer to the plate
    assembled_retainer_pin_tip.pose.position.z = -0.003  # MAGIC NUMBER? It's the vertical axis offset

    self.place_joshua("a_bot",assembled_retainer_pin_tip,0.0,
                                speed_fast = 0.3, speed_slow = 0.05, gripper_command="easy_pick_only_inner",
                                approach_height = 0.08,approach_axis="z", lift_up_after_place = False)

    self.horizontal_spiral_motion("a_bot", .004)
    a_bot_retreat = copy.deepcopy(assembled_retainer_pin_tip)
    a_bot_retreat.pose.position.z += .1
    self.go_to_pose_goal("a_bot", a_bot_retreat, speed=.1, move_lin = True)

    self.go_to_named_pose("home", "a_bot")
    return

  def insert_retainer_pin_to_base(self):
    # rospy.loginfo("============ inserting retainer pin to the base plate ============")
    self.log_to_debug_monitor("Insert retainer pin to the base plate", "operation")
    self.go_to_named_pose("home", "a_bot")
    self.go_to_named_pose("home", "c_bot")
    
    assembled_retainer_pin_head = geometry_msgs.msg.PoseStamped()
    assembled_retainer_pin_head.header.frame_id = "assembled_assy_part_14_screw_head"
    assembled_retainer_pin_head.pose.orientation = geometry_msgs.msg.Quaternion(*tf_conversions.transformations.quaternion_from_euler(0, 0, 0))
    assembled_retainer_pin_head.pose.position.x = 0.00
    # assembled_retainer_pin_head.pose.position.y = -0.0024  # MAGIC NUMBER
    assembled_retainer_pin_head.pose.position.z = 0.015  # Offset 

    assembled_retainer_pin_head_final=copy.deepcopy(assembled_retainer_pin_head)
    assembled_retainer_pin_head_final.pose.position.x = 0.0053 # MAGIC NUMBERS
    # assembled_retainer_pin_head_final.pose.position.y = -0.0023 # MAGIC NUMBERS
    # assembled_retainer_pin_head_final.pose.position.z = 0.0033 # MAGIC NUMBERS

    self.groups["b_bot"].set_joint_value_target([1.315, -1.24, 1.28, -0.00, 0.23, -1.55])
    self.groups["b_bot"].set_max_velocity_scaling_factor(.31)
    self.groups["b_bot"].go(wait=True)
    self.groups["b_bot"].stop()

    self.groups["b_bot"].set_joint_value_target([1.924, -0.998, 1.4937, -0.496, -2.775, -3.14])
    self.groups["b_bot"].set_max_velocity_scaling_factor(.31)
    self.groups["b_bot"].go(wait=True)
    self.groups["b_bot"].stop()

    self.go_to_pose_goal("b_bot", assembled_retainer_pin_head,speed=.05, move_lin = True)

    #self.do_linear_push("b_bot", 5, wait = True)

    self.go_to_pose_goal("b_bot", assembled_retainer_pin_head_final,speed=.05, move_lin = True)
    return
  
  def hold_idle_pulley_with_a_bot(self):
    self.log_to_debug_monitor("Hold idel pulley with a_bot", "operation")
    self.go_to_named_pose("home", "a_bot")
    hold_pose_approach = geometry_msgs.msg.PoseStamped()
    hold_pose_approach.header.frame_id = "assembled_assy_part_14_screw_head"
    hold_pose_approach.pose.orientation = geometry_msgs.msg.Quaternion(*tf_conversions.transformations.quaternion_from_euler(0, pi/2, 0))
    hold_pose_approach.pose.position.x = -0.01   # Points away from plate  
    # hold_pose_approach.pose.position.y = -0.0024  # MAGIC NUMBER
    hold_pose_approach.pose.position.z = .01
    
    hold_pose_approach_high = copy.deepcopy(hold_pose_approach)
    hold_pose_approach_high.pose.position.z += 0.04

    hold_pose = copy.deepcopy(hold_pose_approach)
    hold_pose.pose.position.x = -0.003
    if self.use_real_robot:
      self.send_gripper_command("a_bot", "close")
      self.go_to_pose_goal("a_bot", hold_pose_approach_high, speed=.1, move_lin = True)
    self.go_to_pose_goal("a_bot", hold_pose_approach, speed=.01, move_lin = True)
    self.go_to_pose_goal("a_bot", hold_pose, speed=.01, move_lin = True)
    return
  
  def release_and_push_with_b_bot(self):
    self.log_to_debug_monitor("Release and push with b_bot", "operation")
    self.send_gripper_command("b_bot", "close")
    rospy.sleep(1.0)
    self.send_gripper_command("b_bot", "open")
    rospy.sleep(1.0)

    b_bot_going_back = geometry_msgs.msg.PoseStamped()
    b_bot_going_back.header.frame_id = "assembled_assy_part_14_screw_head"
    b_bot_going_back.pose.orientation = geometry_msgs.msg.Quaternion(*tf_conversions.transformations.quaternion_from_euler(0, 0, 0))
    b_bot_going_back.pose.position.x = -0.03
    # b_bot_going_back.pose.position.y = -0.0024 # MAGIC NUMBER
    b_bot_going_back.pose.position.z = 0.01


    b_bot_going_back_below = copy.deepcopy(b_bot_going_back)
    b_bot_going_back_below.pose.position.z -= 0.008

    self.go_to_pose_goal("b_bot", b_bot_going_back, speed=.1, move_lin = True)
    self.send_gripper_command("b_bot", "close")
    self.send_gripper_command("b_bot", "close")
    self.send_gripper_command("b_bot", "close")
    self.send_gripper_command("b_bot", "close")
    self.send_gripper_command("b_bot", "close")
    rospy.sleep(0.5)
    self.go_to_pose_goal("b_bot", b_bot_going_back_below, speed=.01, move_lin = True)
    self.do_linear_push("b_bot", 3, wait = True)
    return

  def release_idle_pulley_from_a_bot(self):
    self.log_to_debug_monitor("Release idle pulley from a_bot", "operation")
    assembled_retainer_pin_head_retreat = geometry_msgs.msg.PoseStamped()
    assembled_retainer_pin_head_retreat.header.frame_id = "assembled_assy_part_14_screw_head"
    assembled_retainer_pin_head_retreat.pose.orientation = geometry_msgs.msg.Quaternion(*tf_conversions.transformations.quaternion_from_euler(0, pi/2, 0))
    assembled_retainer_pin_head_retreat.pose.position.x = 0
    # assembled_retainer_pin_head_retreat.pose.position.y = -0.0024 # MAGIC NUMBER
    assembled_retainer_pin_head_retreat.pose.position.z = 0.045
    self.go_to_pose_goal("a_bot", assembled_retainer_pin_head_retreat, speed=.1, move_lin = True)

    self.go_to_named_pose("home", "a_bot")
    return

  def fasten_retainer_pin_nut(self):
    rospy.logerr("TODO: Fix collision of the nut tool before using this function")
    return

    # self.go_to_named_pose("back", "c_bot")
    # nut_tool_prep_pose = [0.21349821984767914, -1.6296418348895472, 1.5491323471069336, -0.07698423067201787, -0.413309399281637, -1.436751667653219]
    # self.move_joints("c_bot", nut_tool_prep_pose)
    # self.confirm_to_proceed("after joint pose")

    nut_approach = geometry_msgs.msg.PoseStamped()
    nut_approach.header.frame_id = "assembled_assy_part_14_screw_tip"
    nut_approach.pose.position.x = 0.05
    # nut_approach.pose.position.y = -0.0051578  # MAGIC NUMBER
    nut_approach.pose.position.z = 0.04
    # nut_approach.pose.orientation = geometry_msgs.msg.Quaternion(*tf_conversions.transformations.quaternion_from_euler(-pi/2, pi, 0))  # This goes sideways, but the gripper hits the base plate
    nut_approach.pose.orientation = geometry_msgs.msg.Quaternion(*tf_conversions.transformations.quaternion_from_euler(pi, pi, 0))

    at_pin_tip = copy.deepcopy(nut_approach)
    at_pin_tip.pose.position.x = 0.0
    at_pin_tip.pose.position.z = 0.0

    at_pin_end = copy.deepcopy(at_pin_tip)
    at_pin_end.pose.position.x = -0.01
    at_pin_end.pose.position.z = 0.0
    self.go_to_named_pose("home", "c_bot")
    self.go_to_pose_goal("c_bot", nut_approach, speed=.1, move_lin = True, end_effector_link="c_bot_nut_tool_m6_tip_link")
    self.confirm_to_proceed("approach pose 1")
    self.go_to_pose_goal("c_bot", at_pin_tip, speed=.01, move_lin = True, end_effector_link="c_bot_nut_tool_m6_tip_link")
    self.confirm_to_proceed("at tip")
    self.set_motor("nut_tool_m6", direction = "tighten", wait=False, speed = 500, duration = 15)
    self.horizontal_spiral_motion("c_bot", .004, radius_increment = .002, speed = 0.02, spiral_axis="YZ")
    self.go_to_pose_goal("c_bot", at_pin_end, speed=.01, move_lin = True, end_effector_link="c_bot_nut_tool_m6_tip_link")
    self.confirm_to_proceed("at tip full")
    self.horizontal_spiral_motion("c_bot", .004, radius_increment = .002, speed = 0.02, spiral_axis="YZ")
    rospy.sleep(3)
    
    self.go_to_pose_goal("c_bot", at_pin_tip, speed=.05, move_lin = True, end_effector_link="c_bot_nut_tool_m6_tip_link")
    self.go_to_pose_goal("c_bot", nut_approach, speed=.1, move_lin = True, end_effector_link="c_bot_nut_tool_m6_tip_link")
    self.go_to_named_pose("home", "c_bot")

  # ================================================= End of IDLE PULLEY subtask

  def pick_retainer_pin_and_place_in_holder(self):
    self.log_to_debug_monitor("Pick retainer pin and place in holder", "operation")
    self.confirm_to_proceed("pick_retainer_pin")
    self.pick_retainer_pin()
    self.confirm_to_proceed("adjust_centering")
    self.adjust_centering()

    self.go_to_named_pose("home", "b_bot")
    place_pose = geometry_msgs.msg.PoseStamped()
    place_pose.header.frame_id = "retainer_pin_holder_link"
    place_pose.pose.orientation = geometry_msgs.msg.Quaternion(*tf_conversions.transformations.quaternion_from_euler(0, pi/2, 0))
    self.place_joshua("b_bot", place_pose, place_height=.01, speed_fast=1.0, speed_slow=0.5, approach_height=.05)
    self.go_to_named_pose("home", "b_bot")
    return

  # =================

  # ===================START OF MOTOR ROUTINE (subtask )======================================
  def pick_motor(self):
    self.log_to_debug_monitor("Pick motor", "operation")
    self.go_to_named_pose("home", "b_bot")
    pose0 = geometry_msgs.msg.PoseStamped()
    pose0.header.frame_id = "tray_1_partition_4"
    pose0.pose.orientation = geometry_msgs.msg.Quaternion(*tf_conversions.transformations.quaternion_from_euler(0, pi/2, 0))
    pose0.pose.position.x = 0
    print pose0
    self.pick_joshua("b_bot",pose0,0.05,
                                speed_fast = 0.7, speed_slow = 0.05, gripper_command="none",
                                approach_height = 0.13)
    self.go_to_named_pose("home", "b_bot")
    return
  
  def handover_motor(self):
    self.log_to_debug_monitor("Handover motor", "operation")
    pose1 = geometry_msgs.msg.PoseStamped()
    pose1.pose.orientation = geometry_msgs.msg.Quaternion(*tf_conversions.transformations.quaternion_from_euler(0, -pi/2, 0))
    pose1.header.frame_id = "b_bot_robotiq_85_tip_link"
    pose1.pose.position.y = 0.05
    pose1.pose.position.x = 0.115
    pose1.pose.position.z = 0.26

    pose2 = copy.deepcopy(pose1)
    pose2.pose.orientation = geometry_msgs.msg.Quaternion(*tf_conversions.transformations.quaternion_from_euler(pi, pi/2, 0))
    pose2.pose.position.x = 0.02
    pose2.pose.position.y = 0.0
    pose2.pose.position.z = 0.0

    self.go_to_pose_goal("b_bot", pose1,speed=.3, move_lin = True)
    rospy.sleep(1)
    self.go_to_pose_goal("c_bot", pose2,speed=.3, move_lin = True)

    self.send_gripper_command(gripper="c_bot",command = "close")
    rospy.sleep(2)
    for i in range(2):
      self.send_gripper_command(gripper="b_bot",command = "open")

    self.go_to_named_pose("back", "c_bot")
    self.go_to_named_pose("home", "b_bot")
    return

  def insert_motor(self):
    self.log_to_debug_monitor("Insert motor", "operation")
    pre_insertion = geometry_msgs.msg.PoseStamped()
    pre_insertion.header.frame_id = "assembled_assy_part_04_inserted_13"
    pre_insertion.pose.orientation = geometry_msgs.msg.Quaternion(*tf_conversions.transformations.quaternion_from_euler(pi, -pi/2, 0))
    pre_insertion.pose.position.x = -0.05

    self.go_to_pose_goal("c_bot", pre_insertion, speed=.3, move_lin = True)
    print "inserting using linear_push in Y negative direction, please ask Felix how to call linear push for different axis using his o2as_skills server"
    # impedance control may not be necessary in this case, it is not as difficult
    return
  
  def fasten_motor_screw(self, screw_hole_number):#for picking up and fastening a screw. need to expand this for 6 screws. I think just make 6 different functions.
    self.log_to_debug_monitor("Fasten motor screw", "operation")
    pose1 = geometry_msgs.msg.PoseStamped()
    pose1.header.frame_id = "assembled_assy_part_02_motor_screw_hole_"+str(screw_hole_number)
    pose1.pose.orientation.w =   0.707
    pose1.pose.orientation.x =  -0.707
    pose1.pose.orientation.y = 0
    pose1.pose.orientation.z = 0    
    
    self.go_to_named_pose("screw_pick_ready", "b_bot")
    self.pick_screw("b_bot", screw_size=3, screw_number=screw_hole_number) # I commented this because this takes a long time in simulation
    self.go_to_named_pose("screw_ready", "b_bot")
    self.go_to_pose_goal("b_bot", pose1, speed=0.3,end_effector_link="b_bot_screw_tool_m3_tip_link", move_lin=True)
    # todo: add fastening action
    return

<<<<<<< HEAD
  def pick_motor_pulley(self):
    self.log_to_debug_monitor("Pick motor pulley", "operation")
    self.go_to_named_pose("home", "b_bot")

    pose0 = geometry_msgs.msg.PoseStamped()
    pose0.header.frame_id = "tray_2_partition_6"
    pose0.pose.orientation = geometry_msgs.msg.Quaternion(*tf_conversions.transformations.quaternion_from_euler(0, pi/2, 0))
    pose0.pose.position.x = 0
    pose0.pose.position.z = 0.07

    self.do_pick_action("b_bot", pose0, z_axis_rotation = 0.0, use_complex_planning = False)
    return

  def insert_motor_pulley(self):
    self.log_to_debug_monitor("Insert motor pulley", "operation")
    pre_insertion = geometry_msgs.msg.PoseStamped()
    pre_insertion.header.frame_id = "assembled_assy_part_04_tip"
    pre_insertion.pose.orientation = geometry_msgs.msg.Quaternion(*tf_conversions.transformations.quaternion_from_euler(0, pi, 0))
    pre_insertion.pose.position.x = 0.04
    self.go_to_pose_goal("b_bot", pre_insertion, speed=.3, move_lin = True)

  def pick_bearing(self):
    self.log_to_debug_monitor("Pick bearing", "operation")
    self.go_to_named_pose("home", "b_bot")

    pose0 = geometry_msgs.msg.PoseStamped()
    pose0.header.frame_id = "tray_1_partition_2"
    pose0.pose.orientation = geometry_msgs.msg.Quaternion(*tf_conversions.transformations.quaternion_from_euler(0, pi/2, 0))
    pose0.pose.position.x = 0
    pose0.pose.position.z = 0.07

    self.do_pick_action("b_bot", pose0, z_axis_rotation = 0.0, use_complex_planning = False)
    return

  def insert_bearing(self):
    self.log_to_debug_monitor("Insert bearing", "operation")
    pre_insertion = geometry_msgs.msg.PoseStamped()
    pre_insertion.header.frame_id = "assembled_assy_part_11_front_hole"
    pre_insertion.pose.orientation = geometry_msgs.msg.Quaternion(*tf_conversions.transformations.quaternion_from_euler(0, 0, 0))
    pre_insertion.pose.position.x = -0.04
    self.go_to_pose_goal("b_bot", pre_insertion, speed=.3, move_lin = True)

  def pick_clamping_pulley(self):
    self.log_to_debug_monitor("Pick clamping pulley", "operation")
    self.go_to_named_pose("home", "b_bot")

    pose0 = geometry_msgs.msg.PoseStamped()
    pose0.header.frame_id = "tray_1_partition_1"
    pose0.pose.orientation = geometry_msgs.msg.Quaternion(*tf_conversions.transformations.quaternion_from_euler(0, pi/2, 0))
    pose0.pose.position.x = 0
    pose0.pose.position.z = 0.07

    self.do_pick_action("b_bot", pose0, z_axis_rotation = 0.0, use_complex_planning = False)
    return

  def insert_clamping_pulley(self):
    self.log_to_debug_monitor("Insert clamping pulley", "operation")
    pre_insertion = geometry_msgs.msg.PoseStamped()
    pre_insertion.header.frame_id = "assembled_assy_part_11_front_hole"
    pre_insertion.pose.orientation = geometry_msgs.msg.Quaternion(*tf_conversions.transformations.quaternion_from_euler(0, 0, 0))
    pre_insertion.pose.position.x = -0.04
    self.go_to_pose_goal("b_bot", pre_insertion, speed=.3, move_lin = True)

  def pick_retainer_pin_and_place_in_holder(self):
    self.log_to_debug_monitor("Pick retainer pin and place in holder", "operation")
    self.confirm_to_proceed("pick_retainer_pin")
    self.pick_retainer_pin()
    self.confirm_to_proceed("adjust_centering")
    self.adjust_centering()

    self.go_to_named_pose("home", "b_bot")
    place_pose = geometry_msgs.msg.PoseStamped()
    place_pose.header.frame_id = "retainer_pin_holder_link"
    place_pose.pose.orientation = geometry_msgs.msg.Quaternion(*tf_conversions.transformations.quaternion_from_euler(0, pi/2, 0))
    self.place_joshua("b_bot", place_pose, place_height=.01, speed_fast=1.0, speed_slow=0.5, approach_height=.05)
    self.go_to_named_pose("home", "b_bot")
    return

=======
>>>>>>> 8ae0a6dd
  def subtask_f(self):
    # rospy.loginfo("======== SUBTASK F (motor plate) ========")
    self.log_to_debug_monitor("SUBTASK F (motor plate)", "subtask")
    self.log_to_debug_monitor("=== Subtask F start ===", "operation")
    self.place_plate_2_and_screw()
    self.log_to_debug_monitor("=== Subtask F end ===", "operation")

  def subtask_g(self):
    # ===== SUBTASK G (Placing and fastening the output (large) plate, for idle pulley set and clamping pulley set) =========
    # rospy.loginfo("======== SUBTASK G (large plate) ========")
    self.log_to_debug_monitor("SUBTASK G (large plate)", "subtask")
    self.log_to_debug_monitor("=== Subtask G start ===", "operation")
    self.place_plate_3_and_screw()
    rospy.loginfo("todo: add screw picking and fastening sequence for the second screw")
    self.log_to_debug_monitor("=== Subtask G end ===", "operation")

  def subtask_a(self):
    # ============= SUBTASK A (picking and inserting and fastening the motor shaft) =======================
    # rospy.loginfo("======== SUBTASK A (motor) ========")
    self.log_to_debug_monitor("SUBTASK A (motor)", "subtask")
    self.log_to_debug_monitor("=== Subtask F start ===", "operation")
    self.pick_motor()
    self.adjust_centering()
    self.handover_motor()
    rospy.loginfo("todo: pick up m3 tool using b bot, replace this print with the equip function")
    self.insert_motor() # Joshua thinks this may be possible to do without impedance control, otherwise use insertion script in Y negative direction
    self.go_to_named_pose("screw_ready", "b_bot")
    for i in range(1,7):
      self.fasten_motor_screw(screw_hole_number=i) # please ask Felix about the pick_screw function, I am not sure how he defined it
    self.log_to_debug_monitor("=== Subtask A end ===", "operation")

  def subtask_b(self):
    # ================================= SUBTASK B (motor pulley) ===========================================
    # rospy.loginfo("======== SUBTASK B (motor pulley) ========")
    self.log_to_debug_monitor("SUBTASK B (motor pulley)", "subtask")
    self.log_to_debug_monitor("=== Subtask B start ===", "operation")
    self.pick_motor_pulley()
    self.insert_motor_pulley()
    rospy.loginfo("todo: fasten motor pulley") # With the set screw
    self.log_to_debug_monitor("=== Subtask B end ===", "operation")

   
  def subtask_e(self):
    # ======================== SUBTASK E (The idler pin) ============================================
    # rospy.loginfo("======== SUBTASK E ========")
    self.log_to_debug_monitor("SUBTASK E", "subtask")
    self.log_to_debug_monitor("=== Subtask E start ===", "operation")
    # ====== (This is the first thing to do in the task)
    # self.confirm_to_proceed("pick_retainer_pin_from_tray_and_place_in_holder")
    # self.pick_retainer_pin_from_tray_and_place_in_holder()
    # ====== 
    self.confirm_to_proceed("pick_retainer_pin_from_holder")
    self.pick_retainer_pin_from_holder()
    self.go_to_named_pose("home", "b_bot", speed=3.0, acceleration=3.0, force_ur_script=self.use_real_robot)
    self.confirm_to_proceed("adjust_centering")
    self.adjust_centering()
    self.go_to_named_pose("home", "b_bot", speed=3.0, acceleration=3.0, force_ur_script=self.use_real_robot)
    self.confirm_to_proceed("rotate_hand_facing_the_sky")
    self.rotate_hand_facing_the_sky()
    self.confirm_to_proceed("pick_idle_pulley")
    self.pick_idle_pulley()
    self.confirm_to_proceed("place_idle_pulley")
    self.place_idle_pulley()
    self.confirm_to_proceed("pick_retainer_pin_spacer")
    self.pick_retainer_pin_spacer()
    self.confirm_to_proceed("place_retainer_pin_spacer")
    self.place_retainer_pin_spacer()
    self.confirm_to_proceed("pick_retainer_pin_washer_1")
    self.pick_retainer_pin_washer_1()
    self.confirm_to_proceed("place_retainer_pin_washer_1")
    self.place_retainer_pin_washer_1()
    self.confirm_to_proceed("pick_retainer_pin_nut")
    self.pick_retainer_pin_nut()
    self.confirm_to_proceed("place_retainer_pin_nut_and_pick_with_tool")
    self.place_retainer_pin_nut_and_pick_with_tool()
    self.confirm_to_proceed("pick_retainer_pin_washer_2")
    self.pick_retainer_pin_washer_2()
    self.confirm_to_proceed("place_retainer_pin_washer_on_table")
    self.place_retainer_pin_washer_on_table()
    self.confirm_to_proceed("insert_retainer_pin_to_base")
    self.insert_retainer_pin_to_base()
    self.confirm_to_proceed("hold_idle_pulley_with_a_bot")
    self.hold_idle_pulley_with_a_bot()
    self.confirm_to_proceed("release_and_push_with_b_bot")
    self.release_and_push_with_b_bot()
    self.confirm_to_proceed("release_idle_pulley_from_a_bot")
    self.release_idle_pulley_from_a_bot()
    self.confirm_to_proceed("pick_retainer_pin_washer_from_table")
    self.pick_retainer_pin_washer_from_table()
    self.confirm_to_proceed("place_retainer_pin_washer_final")
    self.place_retainer_pin_washer_final()
    self.confirm_to_proceed("fasten_retainer_pin_nut")
    self.fasten_retainer_pin_nut()
    self.do_change_tool_action("c_bot", equip=False, screw_size=66)
    self.log_to_debug_monitor("=== Subtask E end ===", "operation")

  def real_assembly_task(self):
    self.start_task_timer()
    self.log_to_debug_monitor(text="Assembly", category="task")

    # To prepare subtask E
    self.pick_retainer_pin_from_tray_and_place_in_holder()
    self.go_to_named_pose("home", "b_bot", speed=3.0, acceleration=3.0, force_ur_script=self.use_real_robot)

    # To equip screw tool for subtasks G, F
    self.go_to_named_pose("back", "c_bot", speed=3.0, acceleration=3.0, force_ur_script=self.use_real_robot)
    self.do_change_tool_action("b_bot", equip=True, screw_size=4)
    self.go_to_named_pose("screw_pick_ready", "b_bot", speed=3.0, acceleration=3.0, force_ur_script=self.use_real_robot)

    self.subtask_g()  # Large plate
    self.subtask_f() # motor plate

    assy.go_to_named_pose("back", "c_bot", speed=3.0, acceleration=3.0, force_ur_script=assy.use_real_robot)
    assy.do_change_tool_action("b_bot", equip=False, screw_size=4)

    self.go_to_named_pose("home", "c_bot", speed=3.0, acceleration=3.0, force_ur_script=self.use_real_robot)
    self.go_to_named_pose("home", "b_bot", speed=3.0, acceleration=3.0, force_ur_script=self.use_real_robot)

    self.subtask_e() #idle pulley

    self.subtask_a() # motor

    return

if __name__ == '__main__':
  try:
    rospy.loginfo("Please refer to this page for details of each subtask. https://docs.google.com/spreadsheets/d/1Os2CfH80A7vzj6temt5L8BYpLvHKBzWT0dVuTvpx5Mk/edit#gid=1216221803")
    assy = AssemblyClass()
    assy.set_up_item_parameters()
    i = 1
    while i:
      rospy.loginfo("Enter 11 (12) to equip (unequip) m4 tool (b_bot).")
      rospy.loginfo("Enter 13 (14) to equip (unequip) m3 tool (b_bot).")
      rospy.loginfo("Enter 15 (16) to equip (unequip) m6 nut tool (c_bot).")
      rospy.loginfo("Enter 2 to move the robots home to starting positions.")
      rospy.loginfo("Enter 31-36 to pick screw m3 from tray with b_bot (number 1-6).")
      rospy.loginfo("Enter 41-49 to pick screw m4 from tray with b_bot (number 1-9).")
      rospy.loginfo("Enter 91-94 for subtasks (Large plate, motor plate, idler pin, motor).")
      rospy.loginfo("Enter 95-98 for subtasks (motor pulley, bearing+shaft, clamp pulley, belt).")
      rospy.loginfo("Enter 911 to place plate 3 (but don't screw)")
      rospy.loginfo("Enter 912 to place plate 3 from the base plate and put it on the table")
      rospy.loginfo("Enter 913 to screw in plate 3 (but don't place it)")
      rospy.loginfo("Enter 92 to place plate 2 and screw")
      rospy.loginfo("Enter 93 to do idle pulley set")
      rospy.loginfo("Enter START to start the task.")
      rospy.loginfo("Enter x to exit.")
      i = raw_input()
      if i == '11':
        assy.go_to_named_pose("back", "c_bot", speed=3.0, acceleration=3.0, force_ur_script=assy.use_real_robot)
        assy.do_change_tool_action("b_bot", equip=True, screw_size=4)
      if i == '12':
        assy.go_to_named_pose("back", "c_bot", speed=3.0, acceleration=3.0, force_ur_script=assy.use_real_robot)
        assy.do_change_tool_action("b_bot", equip=False, screw_size=4)
      if i == '13':
        assy.go_to_named_pose("back", "c_bot", speed=3.0, acceleration=3.0, force_ur_script=assy.use_real_robot)
        assy.do_change_tool_action("b_bot", equip=True, screw_size=3)
      if i == '14':
        assy.go_to_named_pose("back", "c_bot", speed=3.0, acceleration=3.0, force_ur_script=assy.use_real_robot)
        assy.do_change_tool_action("b_bot", equip=False, screw_size=3)
      if i == '15':
        assy.go_to_named_pose("tool_pick_ready", "c_bot", speed=3.0, acceleration=3.0, force_ur_script=assy.use_real_robot)
        assy.do_change_tool_action("c_bot", equip=True, screw_size=66)
      if i == '16':
        assy.go_to_named_pose("tool_pick_ready", "c_bot", speed=3.0, acceleration=3.0, force_ur_script=assy.use_real_robot)
        assy.do_change_tool_action("c_bot", equip=False, screw_size=66)
      if i == '2':
        assy.go_to_named_pose("back", "a_bot", speed=3.0, acceleration=3.0, force_ur_script=assy.use_real_robot)
        assy.go_to_named_pose("home", "c_bot", speed=3.0, acceleration=3.0, force_ur_script=assy.use_real_robot)
        assy.go_to_named_pose("home", "b_bot", speed=3.0, acceleration=3.0, force_ur_script=assy.use_real_robot)
      elif i in ['31', '32', '33', '34', '35', '36']:
        assy.go_to_named_pose("screw_pick_ready", "b_bot")
        assy.pick_screw("b_bot", screw_size=3, screw_number=int(i)-30)
        assy.go_to_named_pose("screw_pick_ready", "b_bot")
      elif i in ['41', '42', '43', '44', '45', '46', '47', '48', '49']:
        assy.go_to_named_pose("screw_pick_ready", "b_bot")
        assy.pick_screw("b_bot", screw_size=4, screw_number=int(i)-40)
        assy.go_to_named_pose("screw_pick_ready", "b_bot")
      elif i == '91':
        assy.subtask_g()  # Large plate
      elif i == '911':
        assy.place_plate_3_and_screw(place_plate_only=True)
      elif i == '912':
        assy.place_plate_3_and_screw(reverse_placement_only=True)
      elif i == '913':
        assy.place_plate_3_and_screw(screw_first_only=True)
      elif i == '92':
        assy.subtask_f()  # Motor plate
      elif i == '93':
        assy.subtask_e()  # Idler pin
      elif i == '94':
        assy.subtask_a() #
      elif i == 'START' or i == 'start' or i == "9999":
        for i in [1,2]:
          rospy.loginfo("Starting set number " + str(i))
          assy.real_assembly_task()
          rospy.loginfo("SET NUMBER " + str(i) + " COMPLETED. PUT THE ROBOT IN PAUSE MODE AND REPLACE THE PARTS")
          raw_input()
          if rospy.is_shutdown():
            rospy.loginfo("ABORTING")
            return
      elif i == 'x':
        break
  except rospy.ROSInterruptException:
    pass<|MERGE_RESOLUTION|>--- conflicted
+++ resolved
@@ -981,87 +981,6 @@
     # todo: add fastening action
     return
 
-<<<<<<< HEAD
-  def pick_motor_pulley(self):
-    self.log_to_debug_monitor("Pick motor pulley", "operation")
-    self.go_to_named_pose("home", "b_bot")
-
-    pose0 = geometry_msgs.msg.PoseStamped()
-    pose0.header.frame_id = "tray_2_partition_6"
-    pose0.pose.orientation = geometry_msgs.msg.Quaternion(*tf_conversions.transformations.quaternion_from_euler(0, pi/2, 0))
-    pose0.pose.position.x = 0
-    pose0.pose.position.z = 0.07
-
-    self.do_pick_action("b_bot", pose0, z_axis_rotation = 0.0, use_complex_planning = False)
-    return
-
-  def insert_motor_pulley(self):
-    self.log_to_debug_monitor("Insert motor pulley", "operation")
-    pre_insertion = geometry_msgs.msg.PoseStamped()
-    pre_insertion.header.frame_id = "assembled_assy_part_04_tip"
-    pre_insertion.pose.orientation = geometry_msgs.msg.Quaternion(*tf_conversions.transformations.quaternion_from_euler(0, pi, 0))
-    pre_insertion.pose.position.x = 0.04
-    self.go_to_pose_goal("b_bot", pre_insertion, speed=.3, move_lin = True)
-
-  def pick_bearing(self):
-    self.log_to_debug_monitor("Pick bearing", "operation")
-    self.go_to_named_pose("home", "b_bot")
-
-    pose0 = geometry_msgs.msg.PoseStamped()
-    pose0.header.frame_id = "tray_1_partition_2"
-    pose0.pose.orientation = geometry_msgs.msg.Quaternion(*tf_conversions.transformations.quaternion_from_euler(0, pi/2, 0))
-    pose0.pose.position.x = 0
-    pose0.pose.position.z = 0.07
-
-    self.do_pick_action("b_bot", pose0, z_axis_rotation = 0.0, use_complex_planning = False)
-    return
-
-  def insert_bearing(self):
-    self.log_to_debug_monitor("Insert bearing", "operation")
-    pre_insertion = geometry_msgs.msg.PoseStamped()
-    pre_insertion.header.frame_id = "assembled_assy_part_11_front_hole"
-    pre_insertion.pose.orientation = geometry_msgs.msg.Quaternion(*tf_conversions.transformations.quaternion_from_euler(0, 0, 0))
-    pre_insertion.pose.position.x = -0.04
-    self.go_to_pose_goal("b_bot", pre_insertion, speed=.3, move_lin = True)
-
-  def pick_clamping_pulley(self):
-    self.log_to_debug_monitor("Pick clamping pulley", "operation")
-    self.go_to_named_pose("home", "b_bot")
-
-    pose0 = geometry_msgs.msg.PoseStamped()
-    pose0.header.frame_id = "tray_1_partition_1"
-    pose0.pose.orientation = geometry_msgs.msg.Quaternion(*tf_conversions.transformations.quaternion_from_euler(0, pi/2, 0))
-    pose0.pose.position.x = 0
-    pose0.pose.position.z = 0.07
-
-    self.do_pick_action("b_bot", pose0, z_axis_rotation = 0.0, use_complex_planning = False)
-    return
-
-  def insert_clamping_pulley(self):
-    self.log_to_debug_monitor("Insert clamping pulley", "operation")
-    pre_insertion = geometry_msgs.msg.PoseStamped()
-    pre_insertion.header.frame_id = "assembled_assy_part_11_front_hole"
-    pre_insertion.pose.orientation = geometry_msgs.msg.Quaternion(*tf_conversions.transformations.quaternion_from_euler(0, 0, 0))
-    pre_insertion.pose.position.x = -0.04
-    self.go_to_pose_goal("b_bot", pre_insertion, speed=.3, move_lin = True)
-
-  def pick_retainer_pin_and_place_in_holder(self):
-    self.log_to_debug_monitor("Pick retainer pin and place in holder", "operation")
-    self.confirm_to_proceed("pick_retainer_pin")
-    self.pick_retainer_pin()
-    self.confirm_to_proceed("adjust_centering")
-    self.adjust_centering()
-
-    self.go_to_named_pose("home", "b_bot")
-    place_pose = geometry_msgs.msg.PoseStamped()
-    place_pose.header.frame_id = "retainer_pin_holder_link"
-    place_pose.pose.orientation = geometry_msgs.msg.Quaternion(*tf_conversions.transformations.quaternion_from_euler(0, pi/2, 0))
-    self.place_joshua("b_bot", place_pose, place_height=.01, speed_fast=1.0, speed_slow=0.5, approach_height=.05)
-    self.go_to_named_pose("home", "b_bot")
-    return
-
-=======
->>>>>>> 8ae0a6dd
   def subtask_f(self):
     # rospy.loginfo("======== SUBTASK F (motor plate) ========")
     self.log_to_debug_monitor("SUBTASK F (motor plate)", "subtask")
