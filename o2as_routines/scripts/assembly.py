#!/usr/bin/env python

# Software License Agreement (BSD License)
#
# Copyright (c) 2013, SRI International
# All rights reserved.
#
# Redistribution and use in source and binary forms, with or without
# modification, are permitted provided that the following conditions
# are met:
#
#  * Redistributions of source code must retain the above copyright
#    notice, this list of conditions and the following disclaimer.
#  * Redistributions in binary form must reproduce the above
#    copyright notice, this list of conditions and the following
#    disclaimer in the documentation and/or other materials provided
#    with the distribution.
#  * Neither the name of SRI International nor the names of its
#    contributors may be used to endorse or promote products derived
#    from this software without specific prior written permission.
#
# THIS SOFTWARE IS PROVIDED BY THE COPYRIGHT HOLDERS AND CONTRIBUTORS
# "AS IS" AND ANY EXPRESS OR IMPLIED WARRANTIES, INCLUDING, BUT NOT
# LIMITED TO, THE IMPLIED WARRANTIES OF MERCHANTABILITY AND FITNESS
# FOR A PARTICULAR PURPOSE ARE DISCLAIMED. IN NO EVENT SHALL THE
# COPYRIGHT OWNER OR CONTRIBUTORS BE LIABLE FOR ANY DIRECT, INDIRECT,
# INCIDENTAL, SPECIAL, EXEMPLARY, OR CONSEQUENTIAL DAMAGES (INCLUDING,
# BUT NOT LIMITED TO, PROCUREMENT OF SUBSTITUTE GOODS OR SERVICES;
# LOSS OF USE, DATA, OR PROFITS; OR BUSINESS INTERRUPTION) HOWEVER
# CAUSED AND ON ANY THEORY OF LIABILITY, WHETHER IN CONTRACT, STRICT
# LIABILITY, OR TORT (INCLUDING NEGLIGENCE OR OTHERWISE) ARISING IN
# ANY WAY OUT OF THE USE OF THIS SOFTWARE, EVEN IF ADVISED OF THE
# POSSIBILITY OF SUCH DAMAGE.
#
# Author: Felix von Drigalski

import sys
import copy
import rospy
import geometry_msgs.msg
import tf_conversions
import tf
from math import pi
import math

from o2as_msgs.srv import *
import actionlib
import o2as_msgs.msg


from o2as_routines.base import O2ASBaseRoutines

class AssemblyClass(O2ASBaseRoutines):
  """
  This contains the routine used to run the taskboard task.
  """
  def __init__(self):
    super(AssemblyClass, self).__init__()
    self.set_up_item_parameters()
    
    # self.action_client.wait_for_server()
    rospy.sleep(.5)   # Use this instead of waiting, so that simulation can be used

    # MAGIC NUMBERS!
    # This list is not exhaustive, but it's a start
    self.idler_pin_handover_offset_y = 0.0
    self.idler_pin_handover_offset_z = 0.0

    # Initialize debug monitor
    self.start_task_timer()
    self.log_to_debug_monitor(text="Inizialize", category="task")
    self.log_to_debug_monitor(text="Inizialize", category="subtask")
    self.log_to_debug_monitor(text="Inizialize", category="operation")

  def set_up_item_parameters(self):
    # TODO: Publish the items to the scene, or do something equivalent. 
    self.item_names = []
    downward_orientation = geometry_msgs.msg.Quaternion(*tf_conversions.transformations.quaternion_from_euler(0, pi/2, 0))
    # 
    

  ################ ----- Routines  
  ################ 
  ################ 
  def pick_joshua(self, robotname, object_pose, grasp_height, speed_fast, speed_slow, gripper_command="", approach_height = 0.03, end_effector_link=""):
    #initial gripper_setup
    rospy.loginfo("Going above object to pick")
    object_pose.pose.position.z = approach_height
    self.go_to_pose_goal(robotname, object_pose, speed=speed_fast,end_effector_link=end_effector_link, move_lin=True)

    if gripper_command=="complex_pick_from_inside":
      self.precision_gripper_inner_close()
    elif gripper_command=="complex_pick_from_outside":
      self.precision_gripper_inner_open()
    elif gripper_command=="easy_pick_only_inner" or gripper_command=="inner_gripper_from_inside":
      self.precision_gripper_inner_close()
    elif gripper_command=="easy_pick_outside_only_inner" or gripper_command=="inner_gripper_from_outside":
      self.precision_gripper_inner_open()
    elif gripper_command=="none":
      pass
    else: 
      self.send_gripper_command(gripper=robotname, command="open")

    rospy.loginfo("Moving down to object")
    object_pose.pose.position.z = grasp_height
    rospy.loginfo(grasp_height)
    self.go_to_pose_goal(robotname, object_pose, speed=speed_slow, high_precision=True,end_effector_link=end_effector_link, move_lin=True)

    # W = raw_input("waiting for the gripper")
    #gripper open
    if gripper_command=="complex_pick_from_inside":
      self.precision_gripper_inner_open(this_action_grasps_an_object = True)
      self.precision_gripper_outer_close()
    elif gripper_command=="complex_pick_from_outside":
      self.precision_gripper_inner_close(this_action_grasps_an_object = True)
      self.precision_gripper_outer_close()
    elif gripper_command=="easy_pick_only_inner" or gripper_command=="inner_gripper_from_inside":
      self.precision_gripper_inner_open(this_action_grasps_an_object = True)
    elif gripper_command=="easy_pick_outside_only_inner" or gripper_command=="inner_gripper_from_outside":
      self.precision_gripper_inner_close(this_action_grasps_an_object = True)
    elif gripper_command=="none":
      pass
    else: 
      self.send_gripper_command(gripper=robotname, command="close")
      
    rospy.sleep(1)
    rospy.loginfo("Going back up")
    object_pose.pose.position.z = (approach_height)
    self.go_to_pose_goal(robotname, object_pose, speed=speed_fast,end_effector_link=end_effector_link, move_lin=True)

######

  def place_joshua(self,robotname, object_pose, place_height, speed_fast, speed_slow, gripper_command="", approach_height = 0.05, approach_axis="z" ,lift_up_after_place = True):
    rospy.loginfo("Going above place target")
    if approach_axis=="z":
      object_pose.pose.position.z = approach_height
    elif approach_axis=="y":
      object_pose.pose.position.y = approach_height
    elif approach_axis=="x":
      object_pose.pose.position.x = approach_height
    self.go_to_pose_goal(robotname, object_pose, speed=speed_fast)

    rospy.loginfo("Moving to place target")
    if approach_axis=="z":
      object_pose.pose.position.z = place_height
    elif approach_axis=="y":
      object_pose.pose.position.y = place_height
    elif approach_axis=="x":
      object_pose.pose.position.x = place_height
    self.go_to_pose_goal(robotname, object_pose, speed=speed_slow, high_precision=True)

    #gripper open
    if gripper_command=="complex_pick_from_inside":
      self.precision_gripper_outer_open()
      self.precision_gripper_inner_close()
    elif gripper_command=="complex_pick_from_outside":
      self.precision_gripper_outer_open()
      self.precision_gripper_inner_open()
    elif gripper_command=="easy_pick_only_inner" or gripper_command=="inner_gripper_from_inside":
      self.precision_gripper_inner_close()
    elif gripper_command=="none":
      pass
    else: 
      self.send_gripper_command(gripper=robotname, command="open")
      print("did it open?")
      raw_input()
    
    if lift_up_after_place:
      rospy.loginfo("Moving back up")
      if approach_axis=="z":
        object_pose.pose.position.z = approach_height
      elif approach_axis=="y":
        object_pose.pose.position.y = approach_height
      elif approach_axis=="x":
        object_pose.pose.position.x = approach_height
      self.go_to_pose_goal(robotname, object_pose, speed=speed_fast)  

  def pick_screw(self, robot_name, screw_size = 4, screw_number = 1):
    goal = o2as_msgs.msg.pickGoal()
    goal.robot_name = robot_name
    goal.tool_name = "screw_tool"
    goal.screw_size = screw_size
    pscrew = geometry_msgs.msg.PoseStamped()
    pscrew.header.frame_id = "tray_2_screw_m" + str(screw_size) + "_" + str(screw_number)
    pscrew.pose.orientation = geometry_msgs.msg.Quaternion(*tf_conversions.transformations.quaternion_from_euler(-pi*11/12, 0, 0))
    goal.item_pose = pscrew
    rospy.loginfo("Sending pick action goal")
    rospy.loginfo(goal)

    self.pick_client.send_goal(goal)
    rospy.loginfo("Waiting for result")
    self.pick_client.wait_for_result()
    rospy.loginfo("Getting result")
    self.pick_client.get_result()

  def assembly_task(self):
    self.go_to_named_pose("home", "c_bot")
    self.go_to_named_pose("home", "b_bot")
    self.go_to_named_pose("home", "a_bot")
    # TODO

  def handover_demo(self):
    self.go_to_named_pose("home", "c_bot")
    self.go_to_named_pose("home", "b_bot")
    self.go_to_named_pose("home", "a_bot")
    ps = geometry_msgs.msg.PoseStamped()
    ps.header.frame_id = "workspace_center"
    ps.pose.orientation.w = 1.0
    ps.pose.position.x = -.32
    ps.pose.position.y = -.315
    ps.pose.position.z = .025
    self.do_pick_action("c_bot", ps)
    self.go_to_named_pose("home", "c_bot")
    self.do_regrasp(giver_robot_name="c_bot", receiver_robot_name="b_bot", grasp_distance = -.01)

    self.go_to_named_pose("home", "b_bot")
    self.go_to_named_pose("home", "c_bot")

  def insertion_demo(self):
    self.go_to_named_pose("home", "c_bot")
    self.go_to_named_pose("home", "b_bot")
    self.go_to_named_pose("home", "a_bot")
    
    # Pick the bearing
    pick_bearing = False
    pick_bearing = True
    if pick_bearing:
      ps = geometry_msgs.msg.PoseStamped()
      ps.header.frame_id = "workspace_center"
      ps.pose.orientation.w = 1.0
      ps.pose.position.x = -.32
      ps.pose.position.y = -.315
      ps.pose.position.z = .025
      self.do_pick_action("c_bot", ps)
      self.go_to_named_pose("home", "c_bot")

    # Pick the rod
    ps = geometry_msgs.msg.PoseStamped()
    ps.header.frame_id = "workspace_center"
    ps.pose.orientation.w = 1.0
    ps.pose.position.x = -.197
    ps.pose.position.y = .333
    ps.pose.position.z = .06
    self.do_pick_action("b_bot", ps)
    self.go_to_named_pose("home", "b_bot")

    # Move to the insertion pose and do it
    self.do_insert_action(active_robot_name = "b_bot", passive_robot_name = "c_bot",
                          starting_offset = .05, max_approach_distance = .1,
                          max_radius = 0.01, radius_increment = .0008)
  
  def belt_demo(self):
    self.go_to_named_pose("home", "c_bot")
    self.go_to_named_pose("home", "b_bot")
    self.go_to_named_pose("home", "a_bot")
    
    # Go with b_bot to the belt, pick, pull
    rospy.loginfo("Going to belt with b_bot")
    psb = geometry_msgs.msg.PoseStamped()
    psb.header.frame_id = "assembled_assy_part_05_center" # The middle of the idler pulley
    psb.pose.orientation = geometry_msgs.msg.Quaternion(*tf.transformations.quaternion_from_euler(pi/2, 0.0, 0.0))
    # psb.pose.orientation.w = 1.0
    psb.pose.position.x = -0.05
    psb.pose.position.y = 0.05
    psb.pose.position.z = 0.0
    self.go_to_pose_goal("b_bot", psb, 1.0)

    # Move in and grasp
    psb.pose.position.x = 0.005
    self.go_to_pose_goal("b_bot", psb, 0.05)
    self.send_gripper_command("b_bot", "close")

    # Move belt out of the way
    psb.pose.position.z += 0.01
    self.go_to_pose_goal("b_bot", psb, 0.05)

    psb.pose.position.x = -0.02
    self.go_to_pose_goal("b_bot", psb, 0.05)

    # psb.pose.position.y = 0.0
    # self.go_to_pose_goal("b_bot", psb, 0.05)
    psb.pose.position.z = 0.0
    self.go_to_pose_goal("b_bot", psb, 0.05)


    # Grasp the pulley, move it up
    psc = geometry_msgs.msg.PoseStamped()
    psc.header.frame_id = "assembled_assy_part_14_screw_tip" # The tip of the retainer pin
    psc.pose.orientation = geometry_msgs.msg.Quaternion(*tf.transformations.quaternion_from_euler(0, 0.0, pi))
    

    # Go to approach position, prepare gripper
    psc.pose.position.x = -0.05
    self.go_to_pose_goal("c_bot", psc, 0.05)
    self.send_gripper_command("c_bot", command=.02)
    
    # Move in, grasp, move up
    psc.pose.position.x = 0.005
    self.go_to_pose_goal("c_bot", psc, 0.05)
    self.send_gripper_command("c_bot", "close")
    psc.pose.position.z += 0.02
    self.go_to_pose_goal("c_bot", psc, 0.02)

    # Put the belt under the pulley, move gripper to the left, put the pulley down a bit
    psb.pose.position.x = 0.005
    self.go_to_pose_goal("b_bot", psb, 0.05)
    # Move the pulley down
    psc.pose.position.z = 0.005
    self.go_to_pose_goal("c_bot", psc, 0.02)

    # Release the belt
    self.send_gripper_command("b_bot", "open")
    psb.pose.position.x = -0.05
    self.go_to_pose_goal("b_bot", psb, 1.0)

    #Move b_bot above the pulley, open slightly, move down via linear_search until a certain resistance force is encountered
    psb.pose.position.x = 0.0
    psb.pose.position.y = 0.0
    psb.pose.position.z = 0.04
    psb.pose.orientation = geometry_msgs.msg.Quaternion(*tf.transformations.quaternion_from_euler(0.0, pi/2, 0.0)) # Facing downward on the pulley
    self.go_to_pose_goal("b_bot", psb, 1.0)
    self.send_gripper_command("b_bot", command=0.1)
    self.do_linear_push("b_bot")

    # Calculate position of pulley (it is touching both b_bot fingers)
    pulley_pose = geometry_msgs.msg.PoseStamped()
    pulley_pose.header.frame_id = "b_bot_robotiq_85_tip_link"
    pulley_pose.pose.position.x = .01   # Minus a little bit because the gripper is open
    pulley_pose.pose.position.z = .01
    pulley_pose.pose.orientation.w = 1.0
    pulley_pose = self.listener.transformPose("assembled_assy_part_14_screw_tip", pulley_pose)
    # The z-component now holds the correct height of the pulley center.
    pulley_pose.pose.position.x = -0.005
    pulley_pose.pose.position.y = 0.0
    pulley_pose.pose.orientation = geometry_msgs.msg.Quaternion(*tf.transformations.quaternion_from_euler(0.0, pi/2, 0.0))

    # Move c_bot to nut, grasp, turn
    pulley_pose.pose.position.x = -0.03
    self.go_to_pose_goal("c_bot", psc, 0.05)
    self.send_gripper_command("c_bot", command=.02)
    psc.pose.position.x = 0.005
    self.go_to_pose_goal("c_bot", psc, 0.05)
    self.send_gripper_command("c_bot", "close")

    # TODO: Turn gripper, or use fastening tool to tighten the nut (the latter would be better)

    # self.go_to_named_pose("home", "b_bot")
    # self.go_to_named_pose("home", "c_bot")
  
  def place_plate_3_and_screw(self, place_plate_only=False, screw_first_only=False, reverse_placement_only=False):
    # Requires the screw tool to be equipped on b_bot
    self.log_to_debug_monitor("Home position", "operation")
    self.go_to_named_pose("back", "c_bot")
    self.go_to_named_pose("back", "a_bot")
    self.go_to_named_pose("screw_ready_back", "b_bot")

    if not screw_first_only:
      rospy.loginfo("Going to pick up plate_3 with c_bot")
      # TODO: Attach a spawned object, use its frames to plan the next motion
      # TEMPORARY WORKAROUND: Use initial+assembled position. This does not do collision avoidance!!
      self.send_gripper_command("c_bot", "open")
      ps_approach = geometry_msgs.msg.PoseStamped()
      ps_approach.header.frame_id = "initial_assy_part_03_pulley_ridge_bottom" # The top corner of the big plate
      ps_approach.pose.orientation = geometry_msgs.msg.Quaternion(*tf.transformations.quaternion_from_euler(0, pi/2, -pi/2))
      ps_approach.pose.position.x = 0.0025
      ps_approach.pose.position.y = -0.02
      ps_approach.pose.position.z = 0.05
      ps_pickup = copy.deepcopy(ps_approach)
      ps_pickup.pose.position.z = -0.03    
      ps_high = copy.deepcopy(ps_approach)
      ps_high.pose.position.z = 0.13
      ps_place = copy.deepcopy(ps_pickup)
      ps_place.header.frame_id = "assembled_assy_part_03_pulley_ridge_bottom"
      ps_place.pose.position.z += .001
      ps_place.pose.position.x += .001 # MAGIC NUMBER!!  positive points towards c_bot
      ps_shake_off = copy.deepcopy(ps_place)
      ps_shake_off.pose.position.z -= .002
      ps_move_away = copy.deepcopy(ps_place)
      ps_move_away.pose.position.y += .08
      ps_hold = copy.deepcopy(ps_place)
      ps_hold.pose.position.y += .02

      if reverse_placement_only: # This is for finding the right initial pose of the plate
        self.log_to_debug_monitor("Find the right initial pose of the plate", "operation")
        self.go_to_named_pose("home", "c_bot")
        self.send_gripper_command("c_bot", "close")
        self.move_lin("c_bot", ps_move_away, 1.0)
        self.send_gripper_command("c_bot", "open")
        self.move_lin("c_bot", ps_place, .2)
        self.send_gripper_command("c_bot", "close")
        self.move_lin("c_bot", ps_high, 1.0)
        self.move_lin("c_bot", ps_approach, 1.0)
        ps_pickup.pose.position.z = 0.0015
        self.move_lin("c_bot", ps_pickup, 0.2)
        rospy.loginfo("Done")
        return
      
      self.go_to_named_pose("home", "c_bot")
      self.move_lin("c_bot", ps_approach, 1.0)
      self.move_lin("c_bot", ps_pickup, 1.0)
      self.send_gripper_command("c_bot", "close")
      rospy.sleep(1)

    # Pick up screw while the plate is grasped, so the cable does not interfere
    self.log_to_debug_monitor("Pickup screw", "operation")
    if not place_plate_only:
      self.go_to_named_pose("screw_pick_ready", "b_bot")
      self.pick_screw("b_bot", screw_size=4, screw_number=1)
      self.go_to_named_pose("screw_ready_back", "b_bot")

    if not screw_first_only:
      # Deliver the plate to its assembled position
      self.log_to_debug_monitor("Driver the plate", "operation")
      self.move_lin("c_bot", ps_high, 1.0)
      self.move_lin("c_bot", ps_place, .2)
      self.send_gripper_command("c_bot", 0.008)
      rospy.sleep(1.0)
      self.move_lin("c_bot", ps_shake_off, .1)
      self.send_gripper_command("c_bot", 0.015)
      # Move to the side for the screw tool to pass
      self.move_lin("c_bot", ps_move_away, .3)

      if place_plate_only:
        rospy.loginfo("Done placing the plate.")
        return True

    ###### ==========
    # Move b_bot to the first hole and screw
    self.log_to_debug_monitor("Screw the plate", "operation")
    self.go_to_named_pose("screw_plate_ready", "b_bot")
    if not screw_first_only:
      self.move_lin("c_bot", ps_hold, .1)    # Move c_bot to the plate so it does not move too much
      # self.send_gripper_command("c_bot", 0.008)

    pscrew = geometry_msgs.msg.PoseStamped()
    pscrew.header.frame_id = "assembled_assy_part_03_bottom_screw_hole_1"
    # pscrew.pose.position.y = .00   # MAGIC NUMBER (negative goes towards c_bot)
    pscrew.pose.orientation = geometry_msgs.msg.Quaternion(*tf.transformations.quaternion_from_euler(-pi/4, 0,0))
    pscrew_approach = copy.deepcopy(pscrew)
    pscrew_approach.pose.position.y -= .02
    pscrew_approach.pose.position.x -= .03
    self.move_lin("b_bot", pscrew_approach, speed=0.1, acceleration=0.1, end_effector_link="b_bot_screw_tool_m4_tip_link")
    self.do_screw_action("b_bot", pscrew, screw_height = 0.002, screw_size = 4)
    self.go_to_named_pose("screw_plate_ready", "b_bot")
    self.go_to_named_pose("screw_ready_back", "b_bot")

    if not screw_first_only:
      ###### ========== 
      # Recenter the plate with c_bot and then move away
      self.log_to_debug_monitor("Recenter the plate with c_bot and then move away", "operation")
      self.send_gripper_command("c_bot", "open")
      rospy.sleep(1.0)
      self.send_gripper_command("c_bot", "close")
      rospy.sleep(2.0)
      self.send_gripper_command("c_bot", "open")
      rospy.sleep(1.0)

      self.move_lin("c_bot", ps_move_away, .3)
      self.go_to_named_pose("back", "c_bot")

      ##### ========== Pick another screw with b_bot and fix the plate
      # Pick up screw from tray
      self.log_to_debug_monitor("Pick up screw from tray", "operation")
      self.go_to_named_pose("screw_pick_ready", "b_bot")
      self.pick_screw("b_bot", screw_size=4, screw_number=2)
      self.go_to_named_pose("screw_pick_ready", "b_bot")
      
      self.go_to_named_pose("screw_plate_ready", "b_bot")
      pscrew_2 = geometry_msgs.msg.PoseStamped()
      pscrew_2.header.frame_id = "assembled_assy_part_03_bottom_screw_hole_2"
      # pscrew_2.pose.position.y = -.001   # MAGIC NUMBER  (negative goes towards c_bot)
      pscrew_2.pose.orientation = geometry_msgs.msg.Quaternion(*tf.transformations.quaternion_from_euler(-pi/4, 0,0))
      pscrew_2_approach = copy.deepcopy(pscrew_2)
      pscrew_2_approach.pose.position.y -= .02
      pscrew_2_approach.pose.position.x -= .03
      self.move_lin("b_bot", pscrew_2_approach, speed=0.1, acceleration=0.1, end_effector_link="b_bot_screw_tool_m4_tip_link")
      self.do_screw_action("b_bot", pscrew_2, screw_height = 0.002, screw_size = 4)
      self.go_to_named_pose("screw_plate_ready", "b_bot")

  def place_plate_2_and_screw(self):
    # Requires the tool to be equipped on b_bot
    rospy.loginfo("Going to pick up screw with b_bot")
    self.go_to_named_pose("back", "c_bot")
    self.go_to_named_pose("back", "a_bot")

    ### --- b_bot
    # Pick first screw with b_bot
    self.log_to_debug_monitor("Pick up screw with b_bot", "operation")
    self.go_to_named_pose("screw_pick_ready", "b_bot")
    self.pick_screw("b_bot", screw_size=4, screw_number=3)
    self.go_to_named_pose("screw_pick_ready", "b_bot")
    self.go_to_named_pose("screw_ready_back", "b_bot")

    ### --- c_bot
    # Place plate and hold
    # rospy.loginfo("Going to pick up and place motor plate with c_bot")
    self.log_to_debug_monitor("Pick up and place motor plate with c_bot", "operation")
    self.go_to_named_pose("home", "c_bot")
    self.send_gripper_command("c_bot", "open")
    ps_approach = geometry_msgs.msg.PoseStamped()
    ps_approach.header.frame_id = "initial_assy_part_02_back_hole" # The top corner of the motor plate
    ps_approach.pose.orientation = geometry_msgs.msg.Quaternion(*tf.transformations.quaternion_from_euler(0, pi/2, pi/2))
    ps_approach.pose.position.x = 0.0025
    ps_approach.pose.position.y = 0.0
    ps_approach.pose.position.z = 0.05
    ps_pickup = copy.deepcopy(ps_approach)
    ps_pickup.pose.position.z = -0.03
    ps_high = copy.deepcopy(ps_approach)
    ps_high.pose.position.z = 0.13
    ps_place = copy.deepcopy(ps_pickup)
    ps_place.header.frame_id = "assembled_assy_part_02_back_hole"
    ps_place.pose.position.z += .001
    ps_place.pose.position.x += .001    # MAGIC NUMBER
    ps_hold = copy.deepcopy(ps_place)
    ps_hold.pose.position.y -= .035
    ps_hold.pose.orientation = geometry_msgs.msg.Quaternion(*tf.transformations.quaternion_multiply(
                            tf.transformations.quaternion_from_euler(0, pi/2, pi/2), 
                            tf.transformations.quaternion_from_euler(0, -pi*6/180, 0) ))
    ps_move_away = copy.deepcopy(ps_place)
    ps_move_away.pose.position.x -= .01
    ps_move_away.pose.position.y -= .06
    ps_move_away_more = copy.deepcopy(ps_move_away)
    ps_move_away_more.pose.position.x -= .1
    
    self.move_lin("c_bot", ps_approach, 1.0)
    self.move_lin("c_bot", ps_pickup, 1.0)
    self.send_gripper_command("c_bot", "close")
    self.move_lin("c_bot", ps_high, 1.0)

    # Go to the same pose at the assembly position
    self.move_lin("c_bot", ps_place, 1.0)
    self.send_gripper_command("c_bot", 0.008)
    rospy.sleep(1.0)
    self.send_gripper_command("c_bot", 0.08)
    self.move_lin("c_bot", ps_hold, 1.0)
    self.send_gripper_command("c_bot", 0.008)
    
    ### --- b_bot
    # Fasten motor plate with first screw
    self.log_to_debug_monitor("Fasten motor plate with first screw", "operation")
    self.go_to_named_pose("screw_plate_ready", "b_bot")
    pscrew = geometry_msgs.msg.PoseStamped()
    pscrew.header.frame_id = "assembled_assy_part_02_bottom_screw_hole_1"
    # pscrew.pose.position.y = -.002   # MAGIC NUMBER (negative goes towards c_bot)
    pscrew.pose.orientation = geometry_msgs.msg.Quaternion(*tf.transformations.quaternion_from_euler(-pi/4, 0,0))
    pscrew_approach = copy.deepcopy(pscrew)
    pscrew_approach.pose.position.y -= .02
    pscrew_approach.pose.position.x -= .03
    self.move_lin("b_bot", pscrew_approach, speed=0.1, acceleration=0.1, end_effector_link="b_bot_screw_tool_m4_tip_link")
    self.do_screw_action("b_bot", pscrew, screw_height = 0.002, screw_size = 4)
    self.move_lin("b_bot", pscrew_approach, speed=0.1, acceleration=0.1, end_effector_link="b_bot_screw_tool_m4_tip_link")
    self.go_to_named_pose("screw_plate_ready", "b_bot")

    # Pick second screw
    self.log_to_debug_monitor("Pick up second screw", "operation")
    self.go_to_named_pose("screw_pick_ready", "b_bot")
    self.pick_screw("b_bot", screw_size=4, screw_number=4)
    self.go_to_named_pose("screw_pick_ready", "b_bot")
    self.go_to_named_pose("screw_ready_back", "b_bot")

    ### --- c_bot
    # Recenter the motor plate
    self.log_to_debug_monitor("Recenter motor plate", "operation")
    ps_recenter = copy.deepcopy(ps_place)
    ps_recenter.pose.position.y -= .03
    self.send_gripper_command("c_bot", "open")
    self.move_lin("c_bot", ps_recenter, 0.2)
    self.send_gripper_command("c_bot", "close")
    rospy.sleep(1.0)
    self.send_gripper_command("c_bot", "open")
    rospy.sleep(1.0)
    # self.move_lin("c_bot", ps_move_away, 1.0)
    self.go_to_named_pose("back", "c_bot")

    ### --- b_bot
    # Fasten motor plate with second screw
    self.log_to_debug_monitor("Fasten motor plate with second screw", "operation")
    self.go_to_named_pose("screw_plate_ready", "b_bot")
    pscrew_2 = geometry_msgs.msg.PoseStamped()
    pscrew_2.header.frame_id = "assembled_assy_part_02_bottom_screw_hole_2"
    # pscrew_2.pose.position.y = -.003   # MAGIC NUMBER (negative goes towards c_bot)
    pscrew_2.pose.orientation = geometry_msgs.msg.Quaternion(*tf.transformations.quaternion_from_euler(-pi*80/180, 0,0))
    pscrew_2_approach = copy.deepcopy(pscrew_2)
    pscrew_2_approach.pose.position.y -= .02
    pscrew_2_approach.pose.position.x -= .03
    self.move_lin("b_bot", pscrew_2_approach, speed=0.1, acceleration=0.1, end_effector_link="b_bot_screw_tool_m4_tip_link")
    self.do_screw_action("b_bot", pscrew_2, screw_height = 0.002, screw_size = 4)
    self.go_to_named_pose("screw_plate_ready", "b_bot")
    return

  # ============================================ IDLER PIN SUBTASK
  
  def pick_retainer_pin_from_tray_and_place_in_holder(self, do_centering=False):
    # rospy.loginfo("============ Pick up the retainer pin using b_bot ============")
    self.log_to_debug_monitor("Pick up the retainer pin using b_bot", "operation")
    self.go_to_named_pose("back", "a_bot")
    self.go_to_named_pose("home", "b_bot")

    pick_pose = geometry_msgs.msg.PoseStamped()
    pick_pose.header.frame_id = "tray_2_partition_2"
    pick_pose.pose.orientation = geometry_msgs.msg.Quaternion(*tf_conversions.transformations.quaternion_from_euler(0, pi/2, pi/2))
    pick_pose.pose.position.z = 0.025  # MAGIC NUMBER (actually it gets ignored by pick_joshua)

    self.pick_joshua("b_bot", pick_pose, grasp_height=-0.05, speed_fast=1.0, speed_slow=.1, gripper_command="", approach_height=.05)

    if do_centering:
      self.adjust_centering("b_bot")

    place_pose = geometry_msgs.msg.PoseStamped()
    place_pose.header.frame_id = "retainer_pin_holder_link"
    place_pose.pose.orientation = geometry_msgs.msg.Quaternion(*tf_conversions.transformations.quaternion_from_euler(0, pi/2, pi/2))

    self.place_joshua("b_bot", place_pose, place_height=0.01, speed_fast=.5, speed_slow=.2, gripper_command="", approach_height=.05)
    return

    
  def pick_retainer_pin_from_holder(self):
    # rospy.loginfo("============ Pick up the retainer pin from holder using b_bot ============")
    self.log_to_debug_monitor("Pick up the retainer pin from holder using b_bot", "operation")
    self.go_to_named_pose("back", "a_bot")
    self.go_to_named_pose("home", "b_bot")
    self.send_gripper_command("b_bot", "open")

    pick_pose = geometry_msgs.msg.PoseStamped()
    pick_pose.header.frame_id = "retainer_pin_holder_link"
    pick_pose.pose.orientation = geometry_msgs.msg.Quaternion(*tf_conversions.transformations.quaternion_from_euler(0, pi/2, pi))
    pick_pose.pose.position.z = 0.01  # MAGIC NUMBER (increasing it makes the gripper pick the pin closer to the head)

    self.pick_joshua("b_bot", pick_pose, grasp_height=0.0, speed_fast=1.0, speed_slow=.1, gripper_command="", approach_height=.05)
    return

  def rotate_hand_facing_the_sky(self):
    # rospy.loginfo("============ making b_bot end effector face the sky ============")
    self.log_to_debug_monitor("Making b_bot end effector face the sky", "operation")
    #self.go_to_named_pose("home", "b_bot")
    self.groups["b_bot"].set_joint_value_target([1.75, -1.24, 1.28, -0.00, 0.23, -1.55])
    self.groups["b_bot"].set_max_velocity_scaling_factor(.3)
    self.groups["b_bot"].go(wait=True)
    self.groups["b_bot"].stop()

    intermediate_retainer_pin_tip = geometry_msgs.msg.PoseStamped()
    intermediate_retainer_pin_tip.header.frame_id = "intermediate_assy_part_14_screw_head"
    intermediate_retainer_pin_tip.pose.orientation = geometry_msgs.msg.Quaternion(*tf_conversions.transformations.quaternion_from_euler(0, 0, 0))
    
    self.go_to_pose_goal("b_bot", intermediate_retainer_pin_tip,speed=.3, move_lin = True)
    intermediate_retainer_pin_tip.pose.position.z -= 0.4
    self.go_to_pose_goal("b_bot", intermediate_retainer_pin_tip,speed=.3, move_lin = True)
    # The joint poses at the final pose are:
    # 2.053785800933838, -1.21775991121401, 2.5320937633514404, -2.8856785933123987, 1.5664243698120117, -0.48553735414613897
    return

<<<<<<< HEAD
=======
  def adjust_centering(self, robot_name = "b_bot"):
    # rospy.loginfo("============ Adjusting the position of the pin/shaft ============")
    self.log_to_debug_monitor("Adjusting the position of the pin/shaft", "operation")
    self.go_to_named_pose("home", robot_name)
    self.send_gripper_command(gripper="c_bot",command = "open")

    pose1 = geometry_msgs.msg.PoseStamped()
    pose1.pose.orientation = geometry_msgs.msg.Quaternion(*tf_conversions.transformations.quaternion_from_euler(0, 0, 0))
    pose1.header.frame_id = "b_bot_robotiq_85_tip_link"
    pose1.pose.position.y = -0.15
    pose1.pose.position.z = 0.15
    self.go_to_pose_goal("b_bot", pose1,speed=.3, move_lin = True)

    rospy.sleep(1)

    pose2 = geometry_msgs.msg.PoseStamped()
    pose2.header.frame_id = "b_bot_robotiq_85_tip_link"
    pose2.pose.orientation = geometry_msgs.msg.Quaternion(*tf_conversions.transformations.quaternion_from_euler(-pi/2,0,pi/2))
    pose2.pose.position.z = 0.0  # MAGIC NUMBER!
    pose2.pose.position.y = 0.025
    pose2.pose.position.x = 0.015
    self.go_to_pose_goal("c_bot", pose2,speed=.3, move_lin = True)

    # self.send_gripper_command(gripper="b_bot",command = "close", velocity = .015, force = 1.0)
    self.send_gripper_command(gripper="c_bot",command = "close")
    rospy.sleep(1)
    self.send_gripper_command(gripper="b_bot",command = "open")
    # self.send_gripper_command(gripper="b_bot",command = .03)
    rospy.sleep(2)
    self.send_gripper_command(gripper="b_bot",command = "close", velocity = .05, force = 1.0)
    # self.send_gripper_command(gripper="b_bot",command = "close", force = 1.0)
    rospy.sleep(3)
    self.send_gripper_command(gripper="c_bot",command = "open")
    rospy.sleep(1)

    pose3 = geometry_msgs.msg.PoseStamped()
    pose3.pose.orientation = geometry_msgs.msg.Quaternion(*tf_conversions.transformations.quaternion_from_euler(pi/2, 0, 0))
    pose3.header.frame_id = "b_bot_robotiq_85_tip_link"
    pose3.pose.position.y = 0
    pose3.pose.position.z = 0
    self.go_to_pose_goal("b_bot", pose3,speed=.31, move_lin = True)

    self.send_gripper_command(gripper="c_bot",command = "close")
    rospy.sleep(1)
    self.send_gripper_command(gripper="b_bot",command = "open")
    # self.send_gripper_command(gripper="b_bot",command = .03)
    rospy.sleep(2)
    self.send_gripper_command(gripper="b_bot",command = "close")
    rospy.sleep(2)
    self.send_gripper_command(gripper="c_bot",command = "open")
    rospy.sleep(1)

    self.go_to_named_pose("home", "c_bot")
    return

>>>>>>> e2e8e31b
  def pick_retainer_pin_spacer(self, robot_name = "a_bot"):
    # rospy.loginfo("============ Picking up a retainer pin spacer using a_bot ============")
    self.log_to_debug_monitor("Picking up a retainer pin spacer using a_bot", "operation")
    self.go_to_named_pose("home", robot_name)

    pose0 = geometry_msgs.msg.PoseStamped()
    pose0.header.frame_id = "tray_2_partition_3_pickup"
    pose0.pose.orientation = geometry_msgs.msg.Quaternion(*tf_conversions.transformations.quaternion_from_euler(0, pi/2, 0))
    pose0.pose.position.x = 0
    pose0.pose.position.z = 0.01

    self.pick_joshua("a_bot",pose0,-0.015,
                                speed_fast = 0.31, speed_slow = 0.05, gripper_command="easy_pick_only_inner",
                                approach_height = 0.05)

    self.go_to_named_pose("home", robot_name)
    return

  def place_retainer_pin_spacer(self, robot_name = "a_bot"):
    intermediate_facing_sky = geometry_msgs.msg.PoseStamped()
    intermediate_facing_sky.header.frame_id = "intermediate_assy_part_14_screw_head"
    intermediate_facing_sky.pose.orientation = geometry_msgs.msg.Quaternion(*tf_conversions.transformations.quaternion_from_euler(0, 0, 0))

    self.go_to_pose_goal("b_bot", intermediate_facing_sky,speed=.31, move_lin = True)
    
    intermediate_retainer_pin_tip = geometry_msgs.msg.PoseStamped()
    intermediate_retainer_pin_tip.header.frame_id = "intermediate_assy_part_14_screw_tip"
    intermediate_retainer_pin_tip.pose.orientation = geometry_msgs.msg.Quaternion(*tf_conversions.transformations.quaternion_from_euler(0, pi, 0))
    intermediate_retainer_pin_tip.pose.position.x = -0.022
    intermediate_retainer_pin_tip.pose.position.y = self.idler_pin_handover_offset_y
    intermediate_retainer_pin_tip.pose.position.z += self.idler_pin_handover_offset_z

    self.place_joshua("a_bot",intermediate_retainer_pin_tip,-0.022,
                                speed_fast = 0.31, speed_slow = 0.05, gripper_command="easy_pick_only_inner",
                                approach_height = 0,approach_axis="x", lift_up_after_place = False)
    rospy.sleep(0.5)
    if self.use_real_robot:
      self.horizontal_spiral_motion("a_bot", .004)
      rospy.loginfo("doing spiral motion")

    intermediate_facing_sky.pose.orientation = geometry_msgs.msg.Quaternion(*tf_conversions.transformations.quaternion_from_euler(0, 0, 0))
    intermediate_facing_sky.pose.position.x = 0.
    intermediate_facing_sky.pose.position.y = 0.
    intermediate_facing_sky.pose.position.z = -0.4
    self.go_to_pose_goal("b_bot", intermediate_facing_sky,speed=.31, move_lin = True)
    return

  def pick_idle_pulley(self, robot_name = "a_bot"):
    # rospy.loginfo("============ Picking up the idle pulley using a_bot ============")
    self.log_to_debug_monitor("Picking up the idle pulley using a_bot", "operation")
    self.go_to_named_pose("home", robot_name)

    pose0 = geometry_msgs.msg.PoseStamped()
    pose0.header.frame_id = "tray_1_partition_5"
    pose0.pose.orientation = geometry_msgs.msg.Quaternion(*tf_conversions.transformations.quaternion_from_euler(0, pi/2, pi))
    pose0.pose.position.x = 0
    pose0.pose.position.z = 0.02

    self.pick_joshua("a_bot",pose0,-0.014,
                                speed_fast = 0.31, speed_slow = 0.05, gripper_command="easy_pick_only_inner",
                                approach_height = 0.1)

    self.go_to_named_pose("home", robot_name)
    return

  def place_idle_pulley(self, robot_name = "a_bot"):
    intermediate_facing_sky = geometry_msgs.msg.PoseStamped()
    intermediate_facing_sky.header.frame_id = "intermediate_assy_part_14_screw_head"
    intermediate_facing_sky.pose.orientation = geometry_msgs.msg.Quaternion(*tf_conversions.transformations.quaternion_from_euler(0, 0, 0))

    self.go_to_pose_goal("b_bot", intermediate_facing_sky,speed=.31, move_lin = True)
    
    intermediate_retainer_pin_tip = geometry_msgs.msg.PoseStamped()
    intermediate_retainer_pin_tip.header.frame_id = "intermediate_assy_part_14_screw_tip"
    intermediate_retainer_pin_tip.pose.orientation = geometry_msgs.msg.Quaternion(*tf_conversions.transformations.quaternion_from_euler(0, pi, 0))
    intermediate_retainer_pin_tip.pose.position.x = -0.022
    intermediate_retainer_pin_tip.pose.position.y = self.idler_pin_handover_offset_y
    intermediate_retainer_pin_tip.pose.position.z += self.idler_pin_handover_offset_z

    self.place_joshua("a_bot",intermediate_retainer_pin_tip,-0.022,
                                speed_fast = 0.31, speed_slow = 0.05, gripper_command="easy_pick_only_inner",
                                approach_height = 0,approach_axis="x", lift_up_after_place = False)
    rospy.sleep(0.5)
    
    if self.use_real_robot:
      self.horizontal_spiral_motion("a_bot", .004)
      rospy.loginfo("doing spiral motion")

    # Push the pulley down, in case it got stuck
    self.log_to_debug_monitor("Push the pulley down", "operation")
    push_down_pose_1 = copy.deepcopy(intermediate_retainer_pin_tip)
    push_down_pose_1.pose.position.x = -0.02
    push_down_pose_2 = copy.deepcopy(push_down_pose_1)
    push_down_pose_2.pose.orientation = geometry_msgs.msg.Quaternion(*tf_conversions.transformations.quaternion_from_euler(pi/2, pi, 0))
    self.send_gripper_command("a_bot", "open")
    self.go_to_pose_goal("a_bot", push_down_pose_2,speed=.1, move_lin = True)
    self.go_to_pose_goal("a_bot", push_down_pose_1,speed=.1, move_lin = True)

    self.go_to_named_pose("home", "a_bot")
    intermediate_facing_sky.pose.orientation = geometry_msgs.msg.Quaternion(*tf_conversions.transformations.quaternion_from_euler(0, 0, 0))
    intermediate_facing_sky.pose.position.x = 0.
    intermediate_facing_sky.pose.position.y = 0.
    intermediate_facing_sky.pose.position.z = -0.4
    self.go_to_pose_goal("b_bot", intermediate_facing_sky,speed=.31, move_lin = True)
    return

  def pick_retainer_pin_nut(self):
    # rospy.loginfo("============ Picking up the retainer pin nut using a_bot ============")
    self.log_to_debug_monitor("Picking up the retainer pin nut using a_bot", "operation")
    self.go_to_named_pose("home", "a_bot")

    pose0 = geometry_msgs.msg.PoseStamped()
    pose0.header.frame_id = "tray_2_partition_5_pickup"
    pose0.pose.orientation = geometry_msgs.msg.Quaternion(*tf_conversions.transformations.quaternion_from_euler(0, pi/2, 0))
    pose0.pose.position.x = 0
    pose0.pose.position.z = 0.02

    self.pick_joshua("a_bot",pose0,-0.015,
                                speed_fast = 0.31, speed_slow = 0.05, gripper_command="easy_pick_only_inner",
                                approach_height = 0.05)

    self.go_to_named_pose("home", "a_bot")
    return

  def place_retainer_pin_nut_and_pick_with_tool(self):
    self.go_to_named_pose("home", "a_bot")
    self.go_to_named_pose("screw_ready", "c_bot")
    nut_intermediate_a_bot = geometry_msgs.msg.PoseStamped()
    nut_intermediate_a_bot.header.frame_id = "workspace_center"
    nut_intermediate_a_bot.pose.orientation = geometry_msgs.msg.Quaternion(*tf_conversions.transformations.quaternion_from_euler(0, pi/2, -pi/2))
    nut_intermediate_a_bot.pose.position.x = -.25
    nut_intermediate_a_bot.pose.position.y = -.20

    nut_intermediate_c_bot = copy.deepcopy(nut_intermediate_a_bot)
    nut_intermediate_c_bot.pose.orientation = geometry_msgs.msg.Quaternion(*tf_conversions.transformations.quaternion_from_euler(0, pi/2, pi/4))

    self.place_joshua("a_bot",nut_intermediate_a_bot,0.0,
                                speed_fast = 0.31, speed_slow = 0.05, gripper_command="easy_pick_only_inner",
                                approach_height = 0.05,approach_axis="z", lift_up_after_place = True)
    self.go_to_named_pose("back", "a_bot")
    
    self.go_to_named_pose("tool_pick_ready", "c_bot")
    self.do_change_tool_action("c_bot", equip=True, screw_size=66)
    self.go_to_named_pose("screw_ready", "c_bot")
    self.pick_nut_from_table(object_pose=nut_intermediate_c_bot,end_effector_link="c_bot_nut_tool_m6_tip_link")
    return

  def pick_retainer_pin_washer_2(self):
    # rospy.loginfo("============ Picking up the retainer pin washer 1 using a_bot ============")
    self.log_to_debug_monitor("Picking up the retainer pin washer 1 using a_bot", "operation")

    self.go_to_named_pose("home", "a_bot")

    pose0 = geometry_msgs.msg.PoseStamped()
    pose0.header.frame_id = "tray_2_partition_8_pickup_2"
    pose0.pose.orientation = geometry_msgs.msg.Quaternion(*tf_conversions.transformations.quaternion_from_euler(0, pi/2, 0))
    pose0.pose.position.x = 0
    pose0.pose.position.z = 0.01 # Gets ignored by pick_joshua

    self.pick_joshua("a_bot",pose0,-0.02,
                                speed_fast = 0.31, speed_slow = 0.05, gripper_command="easy_pick_only_inner",
                                approach_height = 0.05)

    self.go_to_named_pose("home", "a_bot")
    return

  def pick_retainer_pin_washer_1(self):
    # rospy.loginfo("============ Picking up the retainer pin washer 2 using a_bot ============")
    self.log_to_debug_monitor("Picking up the retainer pin washer 2 using a_bot", "operation")
    self.go_to_named_pose("home", "a_bot")

    pose0 = geometry_msgs.msg.PoseStamped()
    pose0.header.frame_id = "tray_2_partition_8_pickup_1"
    pose0.pose.orientation = geometry_msgs.msg.Quaternion(*tf_conversions.transformations.quaternion_from_euler(0, pi/2, 0))
    pose0.pose.position.x = 0
    pose0.pose.position.z = 0.01 # Gets ignored by pick_joshua


    self.pick_joshua("a_bot",pose0,-0.02,
                                speed_fast = 0.31, speed_slow = 0.05, gripper_command="easy_pick_only_inner",
                                approach_height = 0.05)

    self.go_to_named_pose("home", "a_bot")
    return

  def place_retainer_pin_washer_1(self, robot_name = "a_bot"):
    intermediate_facing_sky = geometry_msgs.msg.PoseStamped()
    intermediate_facing_sky.header.frame_id = "intermediate_assy_part_14_screw_head"
    intermediate_facing_sky.pose.orientation = geometry_msgs.msg.Quaternion(*tf_conversions.transformations.quaternion_from_euler(0, 0, 0))

    self.go_to_pose_goal("b_bot", intermediate_facing_sky,speed=.31, move_lin = True)
    
    intermediate_retainer_pin_tip = geometry_msgs.msg.PoseStamped()
    intermediate_retainer_pin_tip.header.frame_id = "intermediate_assy_part_14_screw_tip"
    intermediate_retainer_pin_tip.pose.orientation = geometry_msgs.msg.Quaternion(*tf_conversions.transformations.quaternion_from_euler(0, pi, 0))
    intermediate_retainer_pin_tip.pose.position.x = -0.022
    intermediate_retainer_pin_tip.pose.position.y = self.idler_pin_handover_offset_y
    intermediate_retainer_pin_tip.pose.position.z += self.idler_pin_handover_offset_z

    self.place_joshua("a_bot",intermediate_retainer_pin_tip,-0.022,
                                speed_fast = 0.31, speed_slow = 0.05, gripper_command="easy_pick_only_inner",
                                approach_height = 0,approach_axis="x", lift_up_after_place = False)
    rospy.sleep(0.5)
    if self.use_real_robot:
      self.horizontal_spiral_motion("a_bot", .004)
      rospy.loginfo("doing spiral motion")

    intermediate_facing_sky.pose.orientation = geometry_msgs.msg.Quaternion(*tf_conversions.transformations.quaternion_from_euler(0, 0, 0))
    intermediate_facing_sky.pose.position.x = 0.
    intermediate_facing_sky.pose.position.y = 0.
    intermediate_facing_sky.pose.position.z = -0.4
    self.go_to_pose_goal("b_bot", intermediate_facing_sky,speed=.31, move_lin = True)
    return

  def place_retainer_pin_washer_on_table(self):
    place_pose = geometry_msgs.msg.PoseStamped()
    place_pose.header.frame_id = "workspace_center"
    place_pose.pose.orientation = geometry_msgs.msg.Quaternion(*tf_conversions.transformations.quaternion_from_euler(0, pi/2, -pi/2))
    place_pose.pose.position.x = -.13
    place_pose.pose.position.y = -.20

    self.place_joshua("a_bot",place_pose,-0.05,
                                speed_fast = 0.31, speed_slow = 0.05, gripper_command="easy_pick_only_inner",
                                approach_height = 0.1,approach_axis="z", lift_up_after_place = False)

    self.go_to_named_pose("home", "a_bot")
    return

  def pick_retainer_pin_washer_from_table(self):
    pick_pose = geometry_msgs.msg.PoseStamped()
    pick_pose.header.frame_id = "workspace_center"
    pick_pose.pose.orientation = geometry_msgs.msg.Quaternion(*tf_conversions.transformations.quaternion_from_euler(0, pi/2, pi/2))
    pick_pose.pose.position.x = -.13
    pick_pose.pose.position.y = -.20
    pick_pose.pose.position.z = 0

    self.pick_joshua("a_bot",pick_pose, -0.005,
                                speed_fast = 0.31, speed_slow = 0.05, gripper_command="easy_pick_only_inner",
                                approach_height = 0.05)

    self.go_to_named_pose("home", "a_bot")
    return

  def place_retainer_pin_washer_final(self):
    assembled_retainer_pin_tip = geometry_msgs.msg.PoseStamped()
    assembled_retainer_pin_tip.header.frame_id = "assembled_assy_part_14_screw_tip"
    assembled_retainer_pin_tip.pose.orientation = geometry_msgs.msg.Quaternion(*tf_conversions.transformations.quaternion_from_euler(0, pi*80/180,pi))
    assembled_retainer_pin_tip.pose.position.x = -0.007  # negative goes closer to the plate
    assembled_retainer_pin_tip.pose.position.z = -0.003  # MAGIC NUMBER? It's the vertical axis offset

    self.place_joshua("a_bot",assembled_retainer_pin_tip,0.0,
                                speed_fast = 0.3, speed_slow = 0.05, gripper_command="easy_pick_only_inner",
                                approach_height = 0.08,approach_axis="z", lift_up_after_place = False)

    self.horizontal_spiral_motion("a_bot", .004)
    a_bot_retreat = copy.deepcopy(assembled_retainer_pin_tip)
    a_bot_retreat.pose.position.z += .1
    self.go_to_pose_goal("a_bot", a_bot_retreat, speed=.1, move_lin = True)

    self.go_to_named_pose("home", "a_bot")
    return

  def insert_retainer_pin_to_base(self):
    # rospy.loginfo("============ inserting retainer pin to the base plate ============")
    self.log_to_debug_monitor("Insert retainer pin to the base plate", "operation")
    self.go_to_named_pose("home", "a_bot")
    self.go_to_named_pose("home", "c_bot")
    
    assembled_retainer_pin_head = geometry_msgs.msg.PoseStamped()
    assembled_retainer_pin_head.header.frame_id = "assembled_assy_part_14_screw_head"
    assembled_retainer_pin_head.pose.orientation = geometry_msgs.msg.Quaternion(*tf_conversions.transformations.quaternion_from_euler(0, 0, 0))
    assembled_retainer_pin_head.pose.position.x = 0.00
    # assembled_retainer_pin_head.pose.position.y = -0.0024  # MAGIC NUMBER
    assembled_retainer_pin_head.pose.position.z = 0.015  # Offset 

    assembled_retainer_pin_head_final=copy.deepcopy(assembled_retainer_pin_head)
    assembled_retainer_pin_head_final.pose.position.x = 0.0053 # MAGIC NUMBERS
    # assembled_retainer_pin_head_final.pose.position.y = -0.0023 # MAGIC NUMBERS
    # assembled_retainer_pin_head_final.pose.position.z = 0.0033 # MAGIC NUMBERS

    self.groups["b_bot"].set_joint_value_target([1.315, -1.24, 1.28, -0.00, 0.23, -1.55])
    self.groups["b_bot"].set_max_velocity_scaling_factor(.31)
    self.groups["b_bot"].go(wait=True)
    self.groups["b_bot"].stop()

    self.groups["b_bot"].set_joint_value_target([1.924, -0.998, 1.4937, -0.496, -2.775, -3.14])
    self.groups["b_bot"].set_max_velocity_scaling_factor(.31)
    self.groups["b_bot"].go(wait=True)
    self.groups["b_bot"].stop()

    self.go_to_pose_goal("b_bot", assembled_retainer_pin_head,speed=.05, move_lin = True)

    #self.do_linear_push("b_bot", 5, wait = True)

    self.go_to_pose_goal("b_bot", assembled_retainer_pin_head_final,speed=.05, move_lin = True)
    return
  
  def hold_idle_pulley_with_a_bot(self):
    self.log_to_debug_monitor("Hold idel pulley with a_bot", "operation")
    self.go_to_named_pose("home", "a_bot")
    hold_pose_approach = geometry_msgs.msg.PoseStamped()
    hold_pose_approach.header.frame_id = "assembled_assy_part_14_screw_head"
    hold_pose_approach.pose.orientation = geometry_msgs.msg.Quaternion(*tf_conversions.transformations.quaternion_from_euler(0, pi/2, 0))
    hold_pose_approach.pose.position.x = -0.01   # Points away from plate  
    # hold_pose_approach.pose.position.y = -0.0024  # MAGIC NUMBER
    hold_pose_approach.pose.position.z = .01
    
    hold_pose_approach_high = copy.deepcopy(hold_pose_approach)
    hold_pose_approach_high.pose.position.z += 0.04

    hold_pose = copy.deepcopy(hold_pose_approach)
    hold_pose.pose.position.x = -0.003
    if self.use_real_robot:
      self.send_gripper_command("a_bot", "close")
      self.go_to_pose_goal("a_bot", hold_pose_approach_high, speed=.1, move_lin = True)
    self.go_to_pose_goal("a_bot", hold_pose_approach, speed=.01, move_lin = True)
    self.go_to_pose_goal("a_bot", hold_pose, speed=.01, move_lin = True)
    return
  
  def release_and_push_with_b_bot(self):
    self.log_to_debug_monitor("Release and push with b_bot", "operation")
    self.send_gripper_command("b_bot", "close")
    rospy.sleep(1.0)
    self.send_gripper_command("b_bot", "open")
    rospy.sleep(1.0)

    b_bot_going_back = geometry_msgs.msg.PoseStamped()
    b_bot_going_back.header.frame_id = "assembled_assy_part_14_screw_head"
    b_bot_going_back.pose.orientation = geometry_msgs.msg.Quaternion(*tf_conversions.transformations.quaternion_from_euler(0, 0, 0))
    b_bot_going_back.pose.position.x = -0.03
    # b_bot_going_back.pose.position.y = -0.0024 # MAGIC NUMBER
    b_bot_going_back.pose.position.z = 0.01


    b_bot_going_back_below = copy.deepcopy(b_bot_going_back)
    b_bot_going_back_below.pose.position.z -= 0.008

    self.go_to_pose_goal("b_bot", b_bot_going_back, speed=.1, move_lin = True)
    self.send_gripper_command("b_bot", "close")
    self.send_gripper_command("b_bot", "close")
    self.send_gripper_command("b_bot", "close")
    self.send_gripper_command("b_bot", "close")
    self.send_gripper_command("b_bot", "close")
    rospy.sleep(0.5)
    self.go_to_pose_goal("b_bot", b_bot_going_back_below, speed=.01, move_lin = True)
    self.do_linear_push("b_bot", 3, wait = True)
    return

  def release_idle_pulley_from_a_bot(self):
    self.log_to_debug_monitor("Release idle pulley from a_bot", "operation")
    assembled_retainer_pin_head_retreat = geometry_msgs.msg.PoseStamped()
    assembled_retainer_pin_head_retreat.header.frame_id = "assembled_assy_part_14_screw_head"
    assembled_retainer_pin_head_retreat.pose.orientation = geometry_msgs.msg.Quaternion(*tf_conversions.transformations.quaternion_from_euler(0, pi/2, 0))
    assembled_retainer_pin_head_retreat.pose.position.x = 0
    # assembled_retainer_pin_head_retreat.pose.position.y = -0.0024 # MAGIC NUMBER
    assembled_retainer_pin_head_retreat.pose.position.z = 0.045
    self.go_to_pose_goal("a_bot", assembled_retainer_pin_head_retreat, speed=.1, move_lin = True)

    self.go_to_named_pose("home", "a_bot")
    return

  def fasten_retainer_pin_nut(self):
    rospy.logerr("TODO: Fix collision of the nut tool before using this function")
    return

    # self.go_to_named_pose("back", "c_bot")
    # nut_tool_prep_pose = [0.21349821984767914, -1.6296418348895472, 1.5491323471069336, -0.07698423067201787, -0.413309399281637, -1.436751667653219]
    # self.move_joints("c_bot", nut_tool_prep_pose)
    # self.confirm_to_proceed("after joint pose")

    nut_approach = geometry_msgs.msg.PoseStamped()
    nut_approach.header.frame_id = "assembled_assy_part_14_screw_tip"
    nut_approach.pose.position.x = 0.05
    # nut_approach.pose.position.y = -0.0051578  # MAGIC NUMBER
    nut_approach.pose.position.z = 0.04
    # nut_approach.pose.orientation = geometry_msgs.msg.Quaternion(*tf_conversions.transformations.quaternion_from_euler(-pi/2, pi, 0))  # This goes sideways, but the gripper hits the base plate
    nut_approach.pose.orientation = geometry_msgs.msg.Quaternion(*tf_conversions.transformations.quaternion_from_euler(pi, pi, 0))

    at_pin_tip = copy.deepcopy(nut_approach)
    at_pin_tip.pose.position.x = 0.0
    at_pin_tip.pose.position.z = 0.0

    at_pin_end = copy.deepcopy(at_pin_tip)
    at_pin_end.pose.position.x = -0.01
    at_pin_end.pose.position.z = 0.0
    self.go_to_named_pose("home", "c_bot")
    self.go_to_pose_goal("c_bot", nut_approach, speed=.1, move_lin = True, end_effector_link="c_bot_nut_tool_m6_tip_link")
    self.confirm_to_proceed("approach pose 1")
    self.go_to_pose_goal("c_bot", at_pin_tip, speed=.01, move_lin = True, end_effector_link="c_bot_nut_tool_m6_tip_link")
    self.confirm_to_proceed("at tip")
    self.set_motor("nut_tool_m6", direction = "tighten", wait=False, speed = 500, duration = 15)
    self.horizontal_spiral_motion("c_bot", .004, radius_increment = .002, speed = 0.02, spiral_axis="YZ")
    self.go_to_pose_goal("c_bot", at_pin_end, speed=.01, move_lin = True, end_effector_link="c_bot_nut_tool_m6_tip_link")
    self.confirm_to_proceed("at tip full")
    self.horizontal_spiral_motion("c_bot", .004, radius_increment = .002, speed = 0.02, spiral_axis="YZ")
    rospy.sleep(3)
    
    self.go_to_pose_goal("c_bot", at_pin_tip, speed=.05, move_lin = True, end_effector_link="c_bot_nut_tool_m6_tip_link")
    self.go_to_pose_goal("c_bot", nut_approach, speed=.1, move_lin = True, end_effector_link="c_bot_nut_tool_m6_tip_link")
    self.go_to_named_pose("home", "c_bot")

  # ================================================= BELT SUBTASK

  def put_on_belt(self):
    ps_b_pick_approach = geometry_msgs.msg.PoseStamped()
    ps_b_pick_approach.header.frame_id = "tray_1_partition_3"
    ps_b_pick_approach.pose.orientation = geometry_msgs.msg.Quaternion(*tf.transformations.quaternion_from_euler(pi/4, pi/2, 0))
    ps_b_pick_approach.pose.position.x = -.06
    ps_b_pick_approach.pose.position.y = -0.025
    ps_b_pick_approach.pose.position.z = 0.02
    ps_b_pick = copy.deepcopy(ps_b_pick_approach)
    ps_b_pick.pose.position.z = -0.015
    ps_b_above_belt_present = copy.deepcopy(ps_b_pick_approach)
    ps_b_above_belt_present.header.frame_id = "assembled_assy_part_11_front_hole"
    ps_b_above_belt_present.pose.position.x = 0.006
    ps_b_above_belt_present.pose.position.y = 0.056
    ps_b_above_belt_present.pose.position.z = 0.114
    ps_b_above_belt_present.pose.orientation = geometry_msgs.msg.Quaternion(*tf.transformations.quaternion_from_euler(0, 0, 0))
    ps_b_belt_present = copy.deepcopy(ps_b_above_belt_present)
    ps_b_belt_present.pose.position.z = 0.03

    ps_a_belt_approach = copy.deepcopy(ps_b_above_belt_present)
    ps_a_belt_approach.pose.position.x = 0.0012
    ps_a_belt_approach.pose.position.y = 0.161
    ps_a_belt_approach.pose.position.z = 0.081
    ps_a_belt_approach.pose.orientation.x = -0.60423
    ps_a_belt_approach.pose.orientation.y = 0.63256
    ps_a_belt_approach.pose.orientation.z = 0.3505
    ps_a_belt_approach.pose.orientation.w = 0.33455
    ps_a_belt_grasp = copy.deepcopy(ps_a_belt_approach)
    ps_a_belt_grasp.pose.position.x = 0.015
    ps_a_belt_grasp.pose.position.y = 0.137
    ps_a_belt_place = copy.deepcopy(ps_a_belt_grasp)
    ps_a_belt_place.pose.position.x = 0.01482
    ps_a_belt_place.pose.position.y = 0.13746
    ps_a_belt_place.pose.position.z = 0.0082091
    ps_a_belt_place.pose.orientation.x = 0.60687
    ps_a_belt_place.pose.orientation.y = -0.58903
    ps_a_belt_place.pose.orientation.z = -0.38475
    ps_a_belt_place.pose.orientation.w = -0.36975
    
    # Possible extra hold poses
    # #temporary a_bot
    # 0.015942; 0.13972; -0.014877; 0.58922; -0.54298; -0.38705; -0.45627
    # #approach to temporary a_bot
    # 0.013052; 0.14083; 0.0017692; 0.58923; -0.54291; -0.38707; -0.45633

    ps_b_belt_put_0 = copy.deepcopy(ps_b_above_belt_present)
    ps_b_belt_put_0.pose.position.x = -0.023068
    ps_b_belt_put_0.pose.position.y = 0.022218
    ps_b_belt_put_0.pose.position.z = -0.0016302
    ps_b_belt_put_0.pose.orientation.x = -0.0011895
    ps_b_belt_put_0.pose.orientation.y = 0.0031101
    ps_b_belt_put_0.pose.orientation.z = 0.00065682
    ps_b_belt_put_0.pose.orientation.w = 0.99999
   
    ps_b_belt_put_1 = copy.deepcopy(ps_b_above_belt_present)
    ps_b_belt_put_1.pose.position.x = -0.029182
    ps_b_belt_put_1.pose.position.y = -0.010515
    ps_b_belt_put_1.pose.position.z = 0.010613

    ps_b_belt_put_2 = copy.deepcopy(ps_b_above_belt_present)
    ps_b_belt_put_2.pose.position.x = 0.0067392
    ps_b_belt_put_2.pose.position.y = -0.024667
    ps_b_belt_put_2.pose.position.z = 0.029542
    # ps_b_belt_put_2.pose.position.z = 0.012  # Manual tune through code
    ps_b_belt_put_2.pose.orientation.x =-0.026838
    ps_b_belt_put_2.pose.orientation.y = 0.20445
    ps_b_belt_put_2.pose.orientation.z = 0.021962
    ps_b_belt_put_2.pose.orientation.w = 0.97826

    ps_b_belt_put_3 = copy.deepcopy(ps_b_above_belt_present)
    ps_b_belt_put_3.pose.position.x = 0.010046
    ps_b_belt_put_3.pose.position.y = -0.025405
    ps_b_belt_put_3.pose.position.z = 0.01382
    ps_b_belt_put_3.pose.orientation.x = -0.047127
    ps_b_belt_put_3.pose.orientation.y = 0.27254
    ps_b_belt_put_3.pose.orientation.z = 0.096443
    ps_b_belt_put_3.pose.orientation.w = 0.95614

    ps_b_belt_put_4 = copy.deepcopy(ps_b_above_belt_present)
    ps_b_belt_put_4.pose.position.x = 0.0097681
    ps_b_belt_put_4.pose.position.y = -0.032955
    ps_b_belt_put_4.pose.position.z = -0.00017476
    ps_b_belt_put_4.pose.orientation.x = 0.13849
    ps_b_belt_put_4.pose.orientation.y = 0.28608
    ps_b_belt_put_4.pose.orientation.z = 0.042087
    ps_b_belt_put_4.pose.orientation.w = 0.94721

    ps_b_belt_put_5 = copy.deepcopy(ps_b_above_belt_present)
    ps_b_belt_put_5.pose.position.x = 0.0096936
    ps_b_belt_put_5.pose.position.y = -0.028125
    ps_b_belt_put_5.pose.position.z = -0.011783
    ps_b_belt_put_5.pose.orientation.x = 0.25341
    ps_b_belt_put_5.pose.orientation.y = 0.28907
    ps_b_belt_put_5.pose.orientation.z = 0.0068096
    ps_b_belt_put_5.pose.orientation.w = 0.92313
    
    ps_b_belt_put_6 = copy.deepcopy(ps_b_above_belt_present)
    ps_b_belt_put_6.pose.position.x = 0.0096176
    ps_b_belt_put_6.pose.position.y = -0.023353
    ps_b_belt_put_6.pose.position.z = -0.020149
    ps_b_belt_put_6.pose.orientation.x = 0.4333
    ps_b_belt_put_6.pose.orientation.y = 0.28455
    ps_b_belt_put_6.pose.orientation.z = -0.051186
    ps_b_belt_put_6.pose.orientation.w = 0.85362

    ps_b_belt_put_7 = copy.deepcopy(ps_b_above_belt_present)
    ps_b_belt_put_7.pose.position.x = 0.0095138
    ps_b_belt_put_7.pose.position.y = -0.018058
    ps_b_belt_put_7.pose.position.z = -0.023723
    ps_b_belt_put_7.pose.orientation.x = 0.47823
    ps_b_belt_put_7.pose.orientation.y = 0.28154
    ps_b_belt_put_7.pose.orientation.z = -0.066498
    ps_b_belt_put_7.pose.orientation.w = 0.82922

    ps_b_belt_put_8 = copy.deepcopy(ps_b_above_belt_present)
    ps_b_belt_put_8.pose.position.x = 0.0095106
    ps_b_belt_put_8.pose.position.y = -0.016251
    ps_b_belt_put_8.pose.position.z = -0.026674
    ps_b_belt_put_8.pose.orientation.x = 0.57396
    ps_b_belt_put_8.pose.orientation.y = 0.27155
    ps_b_belt_put_8.pose.orientation.z = -0.099617
    ps_b_belt_put_8.pose.orientation.w = 0.316609

    ps_b_belt_put_9 = copy.deepcopy(ps_b_above_belt_present)
    ps_b_belt_put_9.pose.position.x = 0.011757
    ps_b_belt_put_9.pose.position.y = -0.010226
    ps_b_belt_put_9.pose.position.z = -0.021166
    ps_b_belt_put_9.pose.orientation.x = 0.63966
    ps_b_belt_put_9.pose.orientation.y = 0.16901
    ps_b_belt_put_9.pose.orientation.z = 0.05053
    ps_b_belt_put_9.pose.orientation.w = 0.74814

    # ps_b_belt_put_10 = copy.deepcopy(ps_b_above_belt_present)
    # ps_b_belt_put_10.pose.position.x = 0.0095106
    # ps_b_belt_put_10.pose.position.y = -0.016251
    # ps_b_belt_put_10.pose.position.z = -0.026674
    # ps_b_belt_put_10.pose.orientation.x = 0.57396
    # ps_b_belt_put_10.pose.orientation.y = 0.27155
    # ps_b_belt_put_10.pose.orientation.z = -0.099617
    # ps_b_belt_put_10.pose.orientation.w = 0.76609

    ps_a_belt_put_0 = copy.deepcopy(ps_b_above_belt_present)
    ps_a_belt_put_0.pose.position.x = -0.1284726
    ps_a_belt_put_0.pose.position.y = 0.14147
    ps_a_belt_put_0.pose.position.z = 0.10941
    ps_a_belt_put_0.pose.orientation.x = 0.84672
    ps_a_belt_put_0.pose.orientation.y = -0.41555
    ps_a_belt_put_0.pose.orientation.z = -0.061494
    ps_a_belt_put_0.pose.orientation.w = -0.3265

    ps_a_belt_put_1 = copy.deepcopy(ps_b_above_belt_present)
    ps_a_belt_put_1.pose.position.x = 0.00037505
    ps_a_belt_put_1.pose.position.y = 0.051676
    ps_a_belt_put_1.pose.position.z = 0.0011139
    ps_a_belt_put_1.pose.orientation.x = 0.99502
    ps_a_belt_put_1.pose.orientation.y = -0.089389
    ps_a_belt_put_1.pose.orientation.z = -0.042746
    ps_a_belt_put_1.pose.orientation.w = -0.010752

    ps_a_belt_put_2 = copy.deepcopy(ps_b_above_belt_present)
    ps_a_belt_put_2.pose.position.x = 0.00037505
    ps_a_belt_put_2.pose.position.y = 0.051676
    ps_a_belt_put_2.pose.position.z = 0.0011139
    ps_a_belt_put_2.pose.orientation.x = 0.99502
    ps_a_belt_put_2.pose.orientation.y = -0.089389
    ps_a_belt_put_2.pose.orientation.z = -0.042746
    ps_a_belt_put_2.pose.orientation.w = -0.010752

    ps_a_belt_put_3 = copy.deepcopy(ps_b_above_belt_present)
    ps_a_belt_put_3.pose.position.x = 0.029154
    ps_a_belt_put_3.pose.position.y = 0.039011
    ps_a_belt_put_3.pose.position.z = -0.024386
    ps_a_belt_put_3.pose.orientation.x = 0.99248
    ps_a_belt_put_3.pose.orientation.y = -0.11621
    ps_a_belt_put_3.pose.orientation.z = -0.0092272
    ps_a_belt_put_3.pose.orientation.w = -0.037367

    # ==========
    
    self.send_gripper_command("b_bot", .02)
    self.go_to_named_pose("home", "c_bot")
    self.go_to_named_pose("home", "b_bot")
    self.go_to_named_pose("home", "a_bot")
        
    self.move_lin("b_bot", ps_b_pick_approach, 1.0)
    rospy.sleep(1)
    self.move_lin("b_bot", ps_b_pick, 0.1)
    rospy.sleep(1)
    self.send_gripper_command("b_bot", "close")
    self.move_lin("b_bot", ps_b_pick_approach, 1.0)
    rospy.sleep(1)
    
    self.move_lin("b_bot", ps_b_above_belt_present, 1.0)
    rospy.sleep(1)
    self.move_lin("b_bot", ps_b_belt_present, 1.0)
    rospy.sleep(1)
    self.move_lin("a_bot", ps_a_belt_approach, 1.0)
    rospy.sleep(1)
    self.move_lin("a_bot", ps_a_belt_grasp, 1.0)
    rospy.sleep(1)
    self.send_gripper_command("precision_gripper_inner", "close")
    self.move_lin("a_bot", ps_a_belt_place, .03)
    rospy.sleep(1)
    # self.send_gripper_command("precision_gripper_inner", "close")
    rospy.loginfo("Press enter.")
    raw_input()
    self.move_lin("b_bot", ps_b_belt_put_0, .03)
    rospy.sleep(.5)
    self.move_lin("b_bot", ps_b_belt_put_1, .03)
    rospy.sleep(.5)
    self.move_lin("b_bot", ps_b_belt_put_2, .03)
    rospy.sleep(.1)
    self.move_lin("b_bot", ps_b_belt_put_3, .03)
    rospy.sleep(.1)
    self.move_lin("b_bot", ps_b_belt_put_4, .03)
    rospy.sleep(.1)
    self.move_lin("b_bot", ps_b_belt_put_5, .03)
    rospy.sleep(.1)
    self.move_lin("b_bot", ps_b_belt_put_6, .03)
    rospy.sleep(.1)
    self.move_lin("b_bot", ps_b_belt_put_7, .03)
    rospy.sleep(.1)
    self.move_lin("b_bot", ps_b_belt_put_8, .03)
    rospy.sleep(.1)
    # self.move_lin("b_bot", ps_b_belt_put_9, .03)
    # rospy.sleep(.1)
    rospy.loginfo("Press enter.")
    raw_input()

    self.move_lin("a_bot", ps_a_belt_approach, .1)
    rospy.sleep(1)
    self.move_lin("a_bot", ps_a_belt_put_0, .1)
    rospy.sleep(1)
    self.move_lin("a_bot", ps_a_belt_put_1, .03)
    rospy.sleep(1)
    self.move_lin("a_bot", ps_a_belt_put_2, .03)
    rospy.sleep(1)
    self.move_lin("a_bot", ps_a_belt_put_3, .03)
    rospy.sleep(1)
    self.send_gripper_command("b_bot", 0.015)

  def pick_shaft_spacer(self):
    # rospy.loginfo("============ Picking up a retainer pin using b_bot ============")
    self.log_to_debug_monitor("Picking up a retainer pin using b_bot", "operation")

    self.go_to_named_pose("home", "b_bot")

    pose0 = geometry_msgs.msg.PoseStamped()
    pose0.header.frame_id = "tray_2_partition_4"
    pose0.pose.orientation = geometry_msgs.msg.Quaternion(*tf_conversions.transformations.quaternion_from_euler(0, pi/2, 0))
    pose0.pose.position.x = 0
    pose0.pose.position.z = 0.0

    self.do_pick_action("b_bot", pose0, z_axis_rotation = 0.0, use_complex_planning = False)
    return

  def insert_shaft_spacer(self):
    self.log_to_debug_monitor("Insert shaft spacer", "operation")
    pre_insertion = geometry_msgs.msg.PoseStamped()
    pre_insertion.header.frame_id = "assembled_assy_part_11_front_hole"
    pre_insertion.pose.orientation = geometry_msgs.msg.Quaternion(*tf_conversions.transformations.quaternion_from_euler(0, 0, 0))
    pre_insertion.pose.position.x = -0.03
    pre_insertion.pose.position.y = -0.002
    pre_insertion.pose.position.z = 0.008

    self.go_to_pose_goal("b_bot", pre_insertion,speed=.2, move_lin = True)

    rospy.loginfo("Please ask Felix what the differences between the two functions below are")
    # self.do_insertion(robot_name="b_bot")
    # self.do_insert_action(active_robot_name="b_bot", passive_robot_name = "c_bot")
    return

  # =================

  def pick_motor(self):
    self.log_to_debug_monitor("Pick motor", "operation")
    self.go_to_named_pose("home", "b_bot")
    pose0 = geometry_msgs.msg.PoseStamped()
    pose0.header.frame_id = "tray_1_partition_4"
    pose0.pose.orientation = geometry_msgs.msg.Quaternion(*tf_conversions.transformations.quaternion_from_euler(0, pi/2, 0))
    pose0.pose.position.x = 0
    print pose0
    self.pick_joshua("b_bot",pose0,0.05,
                                speed_fast = 0.7, speed_slow = 0.05, gripper_command="none",
                                approach_height = 0.13)
    self.go_to_named_pose("home", "b_bot")
    return
  
  def handover_motor(self):
    self.log_to_debug_monitor("Handover motor", "operation")
    pose1 = geometry_msgs.msg.PoseStamped()
    pose1.pose.orientation = geometry_msgs.msg.Quaternion(*tf_conversions.transformations.quaternion_from_euler(0, -pi/2, 0))
    pose1.header.frame_id = "b_bot_robotiq_85_tip_link"
    pose1.pose.position.y = 0.05
    pose1.pose.position.x = 0.115
    pose1.pose.position.z = 0.26

    pose2 = copy.deepcopy(pose1)
    pose2.pose.orientation = geometry_msgs.msg.Quaternion(*tf_conversions.transformations.quaternion_from_euler(pi, pi/2, 0))
    pose2.pose.position.x = 0.02
    pose2.pose.position.y = 0.0
    pose2.pose.position.z = 0.0

    self.go_to_pose_goal("b_bot", pose1,speed=.3, move_lin = True)
    rospy.sleep(1)
    self.go_to_pose_goal("c_bot", pose2,speed=.3, move_lin = True)

    self.send_gripper_command(gripper="c_bot",command = "close")
    rospy.sleep(2)
    for i in range(2):
      self.send_gripper_command(gripper="b_bot",command = "open")

    self.go_to_named_pose("back", "c_bot")
    self.go_to_named_pose("home", "b_bot")
    return

  def insert_motor(self):
    self.log_to_debug_monitor("Insert motor", "operation")
    pre_insertion = geometry_msgs.msg.PoseStamped()
    pre_insertion.header.frame_id = "assembled_assy_part_04_inserted_13"
    pre_insertion.pose.orientation = geometry_msgs.msg.Quaternion(*tf_conversions.transformations.quaternion_from_euler(pi, -pi/2, 0))
    pre_insertion.pose.position.x = -0.05

    self.go_to_pose_goal("c_bot", pre_insertion, speed=.3, move_lin = True)
    print "inserting using linear_push in Y negative direction, please ask Felix how to call linear push for different axis using his o2as_skills server"
    # impedance control may not be necessary in this case, it is not as difficult
    return
  
  def fasten_motor_screw_1(self):#for picking up and fastening a screw. need to expand this for 6 screws. I think just make 6 different functions.
    self.log_to_debug_monitor("Fasten motor screw", "operation")
    pose1 = geometry_msgs.msg.PoseStamped()
    pose1.header.frame_id = "assembled_assy_part_02_motor_screw_hole_1"
    pose1.pose.orientation.w =   0.707
    pose1.pose.orientation.x =  -0.707
    pose1.pose.orientation.y = 0
    pose1.pose.orientation.z = 0
    # pose1.pose.position.y = 0.
    # pose1.pose.position.x = 0.
    # pose1.pose.position.z = 0.
    
    self.go_to_named_pose("screw_pick_ready", "b_bot")
    # self.pick_screw("b_bot", screw_size=3, screw_number=1) # I commented this because this takes a long time in simulation
    self.go_to_named_pose("screw_ready", "b_bot")
    self.go_to_pose_goal("b_bot", pose1, speed=0.3,end_effector_link="b_bot_screw_tool_m4_tip_link", move_lin=True)
    # todo: add fastening action
    return

  def pick_motor_pulley(self):
    self.log_to_debug_monitor("Pick motor pulley", "operation")
    self.go_to_named_pose("home", "b_bot")

    pose0 = geometry_msgs.msg.PoseStamped()
    pose0.header.frame_id = "tray_2_partition_6"
    pose0.pose.orientation = geometry_msgs.msg.Quaternion(*tf_conversions.transformations.quaternion_from_euler(0, pi/2, 0))
    pose0.pose.position.x = 0
    pose0.pose.position.z = 0.07

    self.do_pick_action("b_bot", pose0, z_axis_rotation = 0.0, use_complex_planning = False)
    return

  def insert_motor_pulley(self):
    self.log_to_debug_monitor("Insert motor pulley", "operation")
    pre_insertion = geometry_msgs.msg.PoseStamped()
    pre_insertion.header.frame_id = "assembled_assy_part_04_tip"
    pre_insertion.pose.orientation = geometry_msgs.msg.Quaternion(*tf_conversions.transformations.quaternion_from_euler(0, pi, 0))
    pre_insertion.pose.position.x = 0.04
    self.go_to_pose_goal("b_bot", pre_insertion, speed=.3, move_lin = True)

  def pick_bearing(self):
    self.log_to_debug_monitor("Pick bearing", "operation")
    self.go_to_named_pose("home", "b_bot")

    pose0 = geometry_msgs.msg.PoseStamped()
    pose0.header.frame_id = "tray_1_partition_2"
    pose0.pose.orientation = geometry_msgs.msg.Quaternion(*tf_conversions.transformations.quaternion_from_euler(0, pi/2, 0))
    pose0.pose.position.x = 0
    pose0.pose.position.z = 0.07

    self.do_pick_action("b_bot", pose0, z_axis_rotation = 0.0, use_complex_planning = False)
    return

  def insert_bearing(self):
    self.log_to_debug_monitor("Insert bearing", "operation")
    pre_insertion = geometry_msgs.msg.PoseStamped()
    pre_insertion.header.frame_id = "assembled_assy_part_11_front_hole"
    pre_insertion.pose.orientation = geometry_msgs.msg.Quaternion(*tf_conversions.transformations.quaternion_from_euler(0, 0, 0))
    pre_insertion.pose.position.x = -0.04
    self.go_to_pose_goal("b_bot", pre_insertion, speed=.3, move_lin = True)

  def pick_clamping_pulley(self):
    self.log_to_debug_monitor("Pick clamping pulley", "operation")
    self.go_to_named_pose("home", "b_bot")

    pose0 = geometry_msgs.msg.PoseStamped()
    pose0.header.frame_id = "tray_1_partition_1"
    pose0.pose.orientation = geometry_msgs.msg.Quaternion(*tf_conversions.transformations.quaternion_from_euler(0, pi/2, 0))
    pose0.pose.position.x = 0
    pose0.pose.position.z = 0.07

    self.do_pick_action("b_bot", pose0, z_axis_rotation = 0.0, use_complex_planning = False)
    return

  def insert_clamping_pulley(self):
    self.log_to_debug_monitor("Insert clamping pulley", "operation")
    pre_insertion = geometry_msgs.msg.PoseStamped()
    pre_insertion.header.frame_id = "assembled_assy_part_11_front_hole"
    pre_insertion.pose.orientation = geometry_msgs.msg.Quaternion(*tf_conversions.transformations.quaternion_from_euler(0, 0, 0))
    pre_insertion.pose.position.x = -0.04
    self.go_to_pose_goal("b_bot", pre_insertion, speed=.3, move_lin = True)

  def pick_retainer_pin_and_place_in_holder(self):
    self.log_to_debug_monitor("Pick retainer pin and place in holder", "operation")
    self.confirm_to_proceed("pick_retainer_pin")
    self.pick_retainer_pin()
    self.confirm_to_proceed("adjust_centering")
    self.adjust_centering()

    self.go_to_named_pose("home", "b_bot")
    place_pose = geometry_msgs.msg.PoseStamped()
    place_pose.header.frame_id = "retainer_pin_holder_link"
    place_pose.pose.orientation = geometry_msgs.msg.Quaternion(*tf_conversions.transformations.quaternion_from_euler(0, pi/2, 0))
    self.place_joshua("b_bot", place_pose, place_height=.01, speed_fast=1.0, speed_slow=0.5, approach_height=.05)
    self.go_to_named_pose("home", "b_bot")
    return

  def confirm_to_proceed(self, next_task_name):
    # TODO: Disable this when the real competition is on (via a rosparam/member variable)
    rospy.loginfo("Press enter to proceed to: " + next_task_name)
    i = raw_input()
    if i == "":
      if not rospy.is_shutdown():
        return True
    raise Exception("User caused exit!")
    return False

  def subtask_f(self):
    # rospy.loginfo("======== SUBTASK F (motor plate) ========")
    self.log_to_debug_monitor("SUBTASK F (motor plate)", "subtask")
    self.log_to_debug_monitor("=== Subtask F start ===", "operation")
    self.place_plate_2_and_screw()
    self.log_to_debug_monitor("=== Subtask F end ===", "operation")

  def subtask_a(self):
    # ============= SUBTASK A (picking and inserting and fastening the motor shaft) =======================
    # rospy.loginfo("======== SUBTASK A (motor) ========")
    self.log_to_debug_monitor("SUBTASK A (motor)", "subtask")
    self.log_to_debug_monitor("=== Subtask F start ===", "operation")
    self.pick_motor()
    self.adjust_centering()
    self.handover_motor()
    rospy.loginfo("todo: pick up m3 tool using b bot, replace this print with the equip function")
    self.insert_motor() # Joshua thinks this may be possible to do without impedance control, otherwise use insertion script in Y negative direction
    self.go_to_named_pose("screw_ready", "b_bot")
    self.fasten_motor_screw_1() # please ask Felix about the pick_screw function, I am not sure how he defined it
    rospy.loginfo("todo: copy and paste fasten_motor_screw_1 to add fasten_motor_screw_2 ~ 6")
    self.log_to_debug_monitor("=== Subtask A end ===", "operation")

  def subtask_b(self):
    # ================================= SUBTASK B (motor pulley) ===========================================
    # rospy.loginfo("======== SUBTASK B (motor pulley) ========")
    self.log_to_debug_monitor("SUBTASK B (motor pulley)", "subtask")
    self.log_to_debug_monitor("=== Subtask B start ===", "operation")
    self.pick_motor_pulley()
    self.insert_motor_pulley()
    rospy.loginfo("todo: fasten motor pulley") # With the set screw
    self.log_to_debug_monitor("=== Subtask B end ===", "operation")

  def subtask_g(self):
    # ===== SUBTASK G (Placing and fastening the output (large) plate, for idle pulley set and clamping pulley set) =========
    # rospy.loginfo("======== SUBTASK G (large plate) ========")
    self.log_to_debug_monitor("SUBTASK G (large plate)", "subtask")
    self.log_to_debug_monitor("=== Subtask G start ===", "operation")
    self.place_plate_3_and_screw()
    rospy.loginfo("todo: add screw picking and fastening sequence for the second screw")
    self.log_to_debug_monitor("=== Subtask G end ===", "operation")

  def subtask_c(self):
    # ==== SUBTASK C (clamping pulley set, everything but inserting and fastening clamping pulley) =================
    # rospy.loginfo("======== SUBTASK C (bearing + shaft) ========")
    self.log_to_debug_monitor("SUBTASK C (bearing + shaft)", "subtask")
    self.log_to_debug_monitor("=== Subtask C start ===", "operation")
    self.pick_bearing()
    self.insert_bearing()
    rospy.loginfo("todo: pick up shaft, pick up cap, insert the cap, fasten the cap, insert using impedance Y negative direction (using b_bot)")
    rospy.loginfo("todo: make the gripper not fully open while approaching for picking, may be important for motor pulley and clamping_shaft_spacer")
    self.pick_shaft_spacer()
    self.insert_shaft_spacer()
    self.log_to_debug_monitor("=== Subtask C end ===", "operation")

  def subtask_d(self):
    # ============= SUBTASK D (inserting and fastening clamping pulley) =======================
    # rospy.loginfo("======== SUBTASK D (clamping pulley) ========")
    self.log_to_debug_monitor("SUBTASK D (clamping pulley)", "subtask")
    self.log_to_debug_monitor("=== Subtask D start ===", "operation")
    self.pick_clamping_pulley()
    self.insert_clamping_pulley()
    rospy.loginfo("todo: fastening clamping pulley")
    self.log_to_debug_monitor("=== Subtask D end ===", "operation")

  def subtask_e(self):
    # ======================== SUBTASK E (The idler pin) ============================================
    # rospy.loginfo("======== SUBTASK E ========")
    self.log_to_debug_monitor("SUBTASK E", "subtask")
    self.log_to_debug_monitor("=== Subtask E start ===", "operation")
    # ====== (This is the first thing to do in the task)
    self.confirm_to_proceed("pick_retainer_pin_from_tray_and_place_in_holder")
    self.pick_retainer_pin_from_tray_and_place_in_holder()
    # ====== 

    self.confirm_to_proceed("pick_retainer_pin_from_holder")
    self.pick_retainer_pin_from_holder()
    self.confirm_to_proceed("adjust_centering")
    self.adjust_centering()

    self.confirm_to_proceed("rotate_hand_facing_the_sky")
    self.rotate_hand_facing_the_sky()
    self.confirm_to_proceed("pick_idle_pulley")
    self.pick_idle_pulley()
    self.confirm_to_proceed("place_idle_pulley")
    self.place_idle_pulley()
    self.confirm_to_proceed("pick_retainer_pin_spacer")
    self.pick_retainer_pin_spacer()
    self.confirm_to_proceed("place_retainer_pin_spacer")
    self.place_retainer_pin_spacer()
    self.confirm_to_proceed("pick_retainer_pin_washer_1")
    self.pick_retainer_pin_washer_1()
    self.confirm_to_proceed("place_retainer_pin_washer_1")
    self.place_retainer_pin_washer_1()
    self.confirm_to_proceed("pick_retainer_pin_nut")
    self.pick_retainer_pin_nut()
    self.confirm_to_proceed("place_retainer_pin_nut_and_pick_with_tool")
    self.place_retainer_pin_nut_and_pick_with_tool()
    self.confirm_to_proceed("pick_retainer_pin_washer_2")
    self.pick_retainer_pin_washer_2()
    self.confirm_to_proceed("place_retainer_pin_washer_on_table")
    self.place_retainer_pin_washer_on_table()
    self.confirm_to_proceed("insert_retainer_pin_to_base")
    self.insert_retainer_pin_to_base()
    self.confirm_to_proceed("hold_idle_pulley_with_a_bot")
    self.hold_idle_pulley_with_a_bot()
    self.confirm_to_proceed("release_and_push_with_b_bot")
    self.release_and_push_with_b_bot()
    self.confirm_to_proceed("release_idle_pulley_from_a_bot")
    self.release_idle_pulley_from_a_bot()
    self.confirm_to_proceed("pick_retainer_pin_washer_from_table")
    self.pick_retainer_pin_washer_from_table()
    self.confirm_to_proceed("place_retainer_pin_washer_final")
    self.place_retainer_pin_washer_final()
    self.do_change_tool_action("c_bot", equip=True, screw_size=66)
    self.confirm_to_proceed("fasten_retainer_pin_nut")
    self.fasten_retainer_pin_nut()
    # self.do_change_tool_action("c_bot", equip=False, screw_size=66)
    self.log_to_debug_monitor("=== Subtask E end ===", "operation")

  def subtask_h(self):
    # ====================================== SUBTASK H (belt) ========================================
    # rospy.loginfo("======== SUBTASK H (belt) ========")
    self.log_to_debug_monitor("SUBTASK H (belt)", "subtask")
    self.log_to_debug_monitor("=== Subtask H start ===", "operation")
    self.put_on_belt()
    rospy.loginfo("TODO: Tension the belt")
    self.log_to_debug_monitor("=== Subtask H end ===", "operation")
  
  def assembly_task(self):
    # ========================= Sending robots to home position ======================================
    self.start_task_timer()
    self.log_to_debug_monitor(text="Assembly", category="task")
    self.go_to_named_pose("back", "a_bot", speed=3.0, acceleration=3.0, force_ur_script=self.use_real_robot)
    self.go_to_named_pose("home", "c_bot", speed=3.0, acceleration=3.0, force_ur_script=self.use_real_robot)
    self.go_to_named_pose("screw_pick_ready", "b_bot", speed=3.0, acceleration=3.0, force_ur_script=self.use_real_robot)

    self.subtask_g()  # Large plate
    self.subtask_f()  # Motor plate
    self.subtask_e()  # Idler pin
    self.subtask_a()  # Motor
    self.subtask_b()  # Motor pulley
    self.subtask_c()  # Bearing + shaft
    self.subtask_d()  # Clamping pulley
    self.subtask_h()  # Belt

    # ====================== SAMPLE CODE ======================-

    # ============= Equip tool with b_bot ==========
    # while equiping and unequiping tool with b_bot, c_bot needs to be in "back" pose
    # self.go_to_named_pose("back", "c_bot")
    # self.do_change_tool_action("b_bot", screw_size=4, equip=True)

    # rospy.loginfo("=========== PLEASE ASK FELIX ABOUT THIS ===============")
    # rospy.loginfo(self.planning_scene_interface.get_known_object_names())
    # self.planning_scene_interface.disallow_collisions("screw_tool_m4")
    # raw_input()
    # self.planning_scene_interface.allow_collisions("screw_tool_m4")
    return

if __name__ == '__main__':
  try:
    rospy.loginfo("Please refer to this page for details of each subtask. https://docs.google.com/spreadsheets/d/1Os2CfH80A7vzj6temt5L8BYpLvHKBzWT0dVuTvpx5Mk/edit#gid=1216221803")
    assy = AssemblyClass()
    assy.set_up_item_parameters()
    i = 1
    while i:
      rospy.loginfo("Enter 11 (12) to equip (unequip) m4 tool (b_bot).")
      rospy.loginfo("Enter 13 (14) to equip (unequip) m3 tool (b_bot).")
      rospy.loginfo("Enter 15 (16) to equip (unequip) m6 nut tool (c_bot).")
      rospy.loginfo("Enter 2 to move the robots home to starting positions.")
      rospy.loginfo("Enter 31-36 to pick screw m3 from tray with b_bot (number 1-6).")
      rospy.loginfo("Enter 41-49 to pick screw m4 from tray with b_bot (number 1-9).")
      rospy.loginfo("Enter 91-94 for subtasks (Large plate, motor plate, idler pin, motor).")
      rospy.loginfo("Enter 95-98 for subtasks (motor pulley, bearing+shaft, clamp pulley, belt).")
      rospy.loginfo("Enter 911 to place plate 3 (but don't screw)")
      rospy.loginfo("Enter 912 to place plate 3 from the base plate and put it on the table")
      rospy.loginfo("Enter 913 to screw in plate 3 (but don't place it)")
      rospy.loginfo("Enter START to start the task.")
      rospy.loginfo("Enter x to exit.")
      i = raw_input()
      if i == '11':
        assy.go_to_named_pose("back", "c_bot", speed=3.0, acceleration=3.0, force_ur_script=assy.use_real_robot)
        assy.do_change_tool_action("b_bot", equip=True, screw_size=4)
      if i == '12':
        assy.go_to_named_pose("back", "c_bot", speed=3.0, acceleration=3.0, force_ur_script=assy.use_real_robot)
        assy.do_change_tool_action("b_bot", equip=False, screw_size=4)
      if i == '13':
        assy.go_to_named_pose("back", "c_bot", speed=3.0, acceleration=3.0, force_ur_script=assy.use_real_robot)
        assy.do_change_tool_action("b_bot", equip=True, screw_size=3)
      if i == '14':
        assy.go_to_named_pose("back", "c_bot", speed=3.0, acceleration=3.0, force_ur_script=assy.use_real_robot)
        assy.do_change_tool_action("b_bot", equip=False, screw_size=3)
      if i == '15':
        assy.go_to_named_pose("tool_pick_ready", "c_bot", speed=3.0, acceleration=3.0, force_ur_script=assy.use_real_robot)
        assy.do_change_tool_action("c_bot", equip=True, screw_size=66)
      if i == '16':
        assy.go_to_named_pose("tool_pick_ready", "c_bot", speed=3.0, acceleration=3.0, force_ur_script=assy.use_real_robot)
        assy.do_change_tool_action("c_bot", equip=False, screw_size=66)
      if i == '2':
        assy.go_to_named_pose("back", "a_bot", speed=3.0, acceleration=3.0, force_ur_script=assy.use_real_robot)
        assy.go_to_named_pose("home", "c_bot", speed=3.0, acceleration=3.0, force_ur_script=assy.use_real_robot)
        assy.go_to_named_pose("home", "b_bot", speed=3.0, acceleration=3.0, force_ur_script=assy.use_real_robot)
      elif i in ['31', '32', '33', '34', '35', '36']:
        assy.go_to_named_pose("screw_pick_ready", "b_bot")
        assy.pick_screw("b_bot", screw_size=3, screw_number=int(i)-30)
        assy.go_to_named_pose("screw_pick_ready", "b_bot")
      elif i in ['41', '42', '43', '44', '45', '46', '47', '48', '49']:
        assy.go_to_named_pose("screw_pick_ready", "b_bot")
        assy.pick_screw("b_bot", screw_size=4, screw_number=int(i)-40)
        assy.go_to_named_pose("screw_pick_ready", "b_bot")
      elif i == '91':
        assy.subtask_g()  # Large plate
      elif i == '911':
        assy.place_plate_3_and_screw(place_plate_only=True)
      elif i == '912':
        assy.place_plate_3_and_screw(reverse_placement_only=True)
      elif i == '913':
        assy.place_plate_3_and_screw(screw_first_only=True)
      elif i == '92':
        assy.subtask_f()  # Motor plate
      elif i == '93':
        assy.subtask_e()  # Idler pin
      elif i == '94':
        assy.subtask_a()  # Motor
      elif i == '95':
        assy.subtask_b()  # Motor pulley
      elif i == '96':
        assy.subtask_c()  # Bearing + shaft
      elif i == '97':
        assy.subtask_d()  # Clamping pulley
      elif i == '98':
        assy.subtask_h()  # Belt
      elif i == 'START' or i == 'start' or i == '5000':
        assy.assembly_task()
      elif i == 'x':
        break
  except rospy.ROSInterruptException:
    pass<|MERGE_RESOLUTION|>--- conflicted
+++ resolved
@@ -649,64 +649,6 @@
     # 2.053785800933838, -1.21775991121401, 2.5320937633514404, -2.8856785933123987, 1.5664243698120117, -0.48553735414613897
     return
 
-<<<<<<< HEAD
-=======
-  def adjust_centering(self, robot_name = "b_bot"):
-    # rospy.loginfo("============ Adjusting the position of the pin/shaft ============")
-    self.log_to_debug_monitor("Adjusting the position of the pin/shaft", "operation")
-    self.go_to_named_pose("home", robot_name)
-    self.send_gripper_command(gripper="c_bot",command = "open")
-
-    pose1 = geometry_msgs.msg.PoseStamped()
-    pose1.pose.orientation = geometry_msgs.msg.Quaternion(*tf_conversions.transformations.quaternion_from_euler(0, 0, 0))
-    pose1.header.frame_id = "b_bot_robotiq_85_tip_link"
-    pose1.pose.position.y = -0.15
-    pose1.pose.position.z = 0.15
-    self.go_to_pose_goal("b_bot", pose1,speed=.3, move_lin = True)
-
-    rospy.sleep(1)
-
-    pose2 = geometry_msgs.msg.PoseStamped()
-    pose2.header.frame_id = "b_bot_robotiq_85_tip_link"
-    pose2.pose.orientation = geometry_msgs.msg.Quaternion(*tf_conversions.transformations.quaternion_from_euler(-pi/2,0,pi/2))
-    pose2.pose.position.z = 0.0  # MAGIC NUMBER!
-    pose2.pose.position.y = 0.025
-    pose2.pose.position.x = 0.015
-    self.go_to_pose_goal("c_bot", pose2,speed=.3, move_lin = True)
-
-    # self.send_gripper_command(gripper="b_bot",command = "close", velocity = .015, force = 1.0)
-    self.send_gripper_command(gripper="c_bot",command = "close")
-    rospy.sleep(1)
-    self.send_gripper_command(gripper="b_bot",command = "open")
-    # self.send_gripper_command(gripper="b_bot",command = .03)
-    rospy.sleep(2)
-    self.send_gripper_command(gripper="b_bot",command = "close", velocity = .05, force = 1.0)
-    # self.send_gripper_command(gripper="b_bot",command = "close", force = 1.0)
-    rospy.sleep(3)
-    self.send_gripper_command(gripper="c_bot",command = "open")
-    rospy.sleep(1)
-
-    pose3 = geometry_msgs.msg.PoseStamped()
-    pose3.pose.orientation = geometry_msgs.msg.Quaternion(*tf_conversions.transformations.quaternion_from_euler(pi/2, 0, 0))
-    pose3.header.frame_id = "b_bot_robotiq_85_tip_link"
-    pose3.pose.position.y = 0
-    pose3.pose.position.z = 0
-    self.go_to_pose_goal("b_bot", pose3,speed=.31, move_lin = True)
-
-    self.send_gripper_command(gripper="c_bot",command = "close")
-    rospy.sleep(1)
-    self.send_gripper_command(gripper="b_bot",command = "open")
-    # self.send_gripper_command(gripper="b_bot",command = .03)
-    rospy.sleep(2)
-    self.send_gripper_command(gripper="b_bot",command = "close")
-    rospy.sleep(2)
-    self.send_gripper_command(gripper="c_bot",command = "open")
-    rospy.sleep(1)
-
-    self.go_to_named_pose("home", "c_bot")
-    return
-
->>>>>>> e2e8e31b
   def pick_retainer_pin_spacer(self, robot_name = "a_bot"):
     # rospy.loginfo("============ Picking up a retainer pin spacer using a_bot ============")
     self.log_to_debug_monitor("Picking up a retainer pin spacer using a_bot", "operation")
