--- conflicted
+++ resolved
@@ -162,12 +162,8 @@
   waypoints.push_back(start_pose.pose);
   waypoints.push_back(pose.pose);
 
-<<<<<<< HEAD
   ROS_WARN("Speed scaling does not work for linear motions. Going at regular speed.");
-  group_pointer->setMaxVelocityScalingFactor(0.1);  // Does this work?? Not for linear paths: https://answers.ros.org/question/288989/moveit-velocity-scaling-for-cartesian-path/
-=======
-  group_pointer->setMaxVelocityScalingFactor(velocity_scaling_factor);  // TODO: Check if this works
->>>>>>> 703cad78
+  group_pointer->setMaxVelocityScalingFactor(velocity_scaling_factor); // This doesn't work for linear paths: https://answers.ros.org/question/288989/moveit-velocity-scaling-for-cartesian-path/
   b_bot_group_.setPlanningTime(LIN_PLANNING_TIME);
 
   moveit_msgs::RobotTrajectory trajectory;
@@ -380,7 +376,6 @@
   {
     o2as_msgs::PrecisionGripperCommand srv;
     
-<<<<<<< HEAD
     if (gripper_name == "")
     {
       ROS_WARN("No gripper was defined for a_bot! Using outer_gripper by default.");
@@ -396,13 +391,6 @@
       if (opening_width < 0.01) {srv.request.close_inner_gripper_fully = true;}
       else if (opening_width > 0.05) {srv.request.open_inner_gripper_fully = true;}
     }
-=======
-    if (opening_width < 0.01) {srv.request.close_outer_gripper_fully = true;}
-    else if (opening_width > 0.05) {srv.request.open_outer_gripper_fully = true;}
-    // TODO: Add inner gripper
-    // else if ((use_inner_gripper) && (opening_width < 0.01)) {srv.request.close_inner_gripper_fully = true;}
-    // else if ((use_inner_gripper) && (opening_width > 0.05)) {srv.request.open_inner_gripper_fully = true;}
->>>>>>> 703cad78
 
     PrecisionGripperClient_.call(srv);
     if (srv.response.success == true)
@@ -499,11 +487,7 @@
   return true;
 }
 
-<<<<<<< HEAD
 bool SkillServer::placeFromAbove(geometry_msgs::PoseStamped target_tip_link_pose, std::string end_effector_link_name, std::string robot_name, std::string gripper_name)
-=======
-bool SkillServer::placeFromAbove(geometry_msgs::PoseStamped target_tip_link_pose, std::string end_effector_link_name, std::string robot_name)
->>>>>>> 703cad78
 {
   publishMarker(target_tip_link_pose, "place_pose");
   ROS_INFO_STREAM("Received placeFromAbove command.");
@@ -518,24 +502,14 @@
   target_tip_link_pose.pose.position.z -= .1;
   ROS_INFO_STREAM("Moving down to place object.");
   std::this_thread::sleep_for(std::chrono::milliseconds(500));
-<<<<<<< HEAD
-  bool success = moveToCartPoseLIN(target_tip_link_pose, robot_name, true, end_effector_link_name);
-=======
   bool success = moveToCartPoseLIN(target_tip_link_pose, robot_name, true, end_effector_link_name, 0.1);
->>>>>>> 703cad78
   if (!success) 
   {
     ROS_INFO_STREAM("Linear motion plan to target place pose failed. Performing PTP.");
     std::this_thread::sleep_for(std::chrono::milliseconds(500));
-<<<<<<< HEAD
-    moveToCartPosePTP(target_tip_link_pose, robot_name, true, end_effector_link_name);  // Force the move even if LIN fails
+    moveToCartPosePTP(target_tip_link_pose, robot_name, true, end_effector_link_name, 0.1);  // Force the move even if LIN fails
   }
   openGripper(robot_name, gripper_name);
-=======
-    moveToCartPosePTP(target_tip_link_pose, robot_name, true, end_effector_link_name, 0.1);  // Force the move even if LIN fails
-  }
-  openGripper(robot_name);
->>>>>>> 703cad78
   
   // Move back up a little
   target_tip_link_pose.pose.position.z += .05;
@@ -560,11 +534,7 @@
   
 
   // Move above the object
-<<<<<<< HEAD
   openGripper(robot_name, gripper_name);
-=======
-  openGripper(robot_name);
->>>>>>> 703cad78
   target_tip_link_pose.pose.position.z += .1;
   ROS_INFO_STREAM("Opening gripper, moving above object.");
   std::this_thread::sleep_for(std::chrono::milliseconds(500));
@@ -574,24 +544,14 @@
   target_tip_link_pose.pose.position.z -= .1;
   ROS_INFO_STREAM("Moving down to pick object.");
   std::this_thread::sleep_for(std::chrono::milliseconds(500));
-<<<<<<< HEAD
-  bool success = moveToCartPoseLIN(target_tip_link_pose, robot_name, true, end_effector_link_name);
-=======
   bool success = moveToCartPoseLIN(target_tip_link_pose, robot_name, true, end_effector_link_name, 0.1);
->>>>>>> 703cad78
   if (!success) 
   {
     ROS_INFO_STREAM("Linear motion plan to target pick pose failed. Performing PTP.");
     std::this_thread::sleep_for(std::chrono::milliseconds(500));
-<<<<<<< HEAD
-    moveToCartPosePTP(target_tip_link_pose, robot_name, true, end_effector_link_name);  // Force the move even if LIN fails
+    moveToCartPosePTP(target_tip_link_pose, robot_name, true, end_effector_link_name, 0.1);  // Force the move even if LIN fails
   }
   closeGripper(robot_name, gripper_name);
-=======
-    moveToCartPosePTP(target_tip_link_pose, robot_name, true, end_effector_link_name, 0.1);  // Force the move even if LIN fails
-  }
-  closeGripper(robot_name);
->>>>>>> 703cad78
 
   // Move back up a little
   target_tip_link_pose.pose.position.z += .05;
@@ -774,11 +734,7 @@
     }
     else
     {
-<<<<<<< HEAD
       ROS_ERROR("Item_pose is empty and no tool_name was set. Not doing anything");
-=======
-      ROS_WARN("Item_pose is empty and no tool_name was set. Not doing anything");
->>>>>>> 703cad78
     }
 
     // TODO. The plan: 
