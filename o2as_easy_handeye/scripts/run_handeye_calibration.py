--- conflicted
+++ resolved
@@ -78,14 +78,9 @@
   'a_bot_camera': {
     'a_bot': [
 #      [0.15, -0.30, 0.25, radians( 30), radians( 25), radians(0)],
-<<<<<<< HEAD
-      [0.0, -0.10, 0.45, radians(0), radians(90), radians(-90)],
-      [0.1, -0.20, 0.35, radians(0), radians(90), radians(-90)],
-=======
       [0.00, -0.20, 0.15, radians(180), radians(90), radians(-90)],
        # [-0.025855, -0.25188, 1.0543, -0.43332, 0.43411, 0.55841, 0.55852],
        # [-0.025855, -0.25188, 1.0543, -0.43332, 0.43411, 0.55841, 0.55852],
->>>>>>> c01d4a8c
     ]
   }
 }
@@ -169,12 +164,7 @@
     self.save_calibration    = get_service_proxy("save_calibration",
                                                  camera_name, robot_name)
 
-<<<<<<< HEAD
-    self.camera_name = camera_name
-
-=======
     self.nimages = 0
->>>>>>> c01d4a8c
     ## Initialize `moveit_commander`
     self.robot_name = robot_name
     group = self.groups[robot_name]
@@ -209,7 +199,7 @@
         print("--- Subpose [{}/5]: Failed. ---".format(i+1))
       pose[3] -= radians(30)
 
-    pose[3] = roll - radians(30)
+    pose[3]  = roll - radians(30)
     pose[4] += radians(15)
 
     for i in range(2):
@@ -221,29 +211,6 @@
         print("--- Subpose [{}/5]: Failed. ---".format(i+4))
       pose[4] -= radians(30)
 
-<<<<<<< HEAD
-  
-    # 1. From rostopic echo /joint_states (careful with the order of the joints)
-    joint_pose = [-0.127, 0.556, 0.432, -1.591,  0.147, -0.285]
-
-    # 2. From Rviz, ee frame position after planning
-    poseStamped.pose.position.x = -0.16815
-    poseStamped.pose.position.y = -0.10744
-    poseStamped.pose.position.z = 1.1898
-    poseStamped.pose.orientation.x = -0.531
-    poseStamped.pose.orientation.y = 0.5318
-    poseStamped.pose.orientation.z = 0.46652
-    poseStamped.pose.orientation.w = 0.46647
-
-    # 3. Rotate an orientation using TF quaternions
-    quaternion_0 = tf_conversions.transformations.quaternion_from_euler(
-          pose[3], pose[4], pose[5])
-    q_rotate_30_in_y = tf_conversions.transformations.quaternion_from_euler(0, pi/6, 0)
-    q_rotated = tf_conversions.transformations.quaternion_multiply(quaternion_0, q_rotate_30_in_y)
-    poseStamped.pose.orientation = geometry_msgs.msg.Quaternion(*q_rotated)
-
-  def move(self, pose, speed, sleep_time):
-=======
 
     # ### How to define poses/positions for calibration
     # # 1. From rostopic echo /joint_states (careful with the order of the joints)
@@ -266,7 +233,6 @@
     # poseStamped.pose.orientation = geometry_msgs.msg.Quaternion(*q_rotated)
 
   def move(self, pose, speed):
->>>>>>> c01d4a8c
     """Move the end effector"""
     # TODO: check type of `pose`
     print("move to {}".format(pose))
@@ -287,28 +253,16 @@
       poseStamped.psoe.orientation.w = pose[6]
     [all_close, move_success] = self.go_to_pose_goal(self.robot_name,
                                                      poseStamped, speed,
-                                                     move_lin=True)
+                                                     move_lin=False)
     if move_success:
       if self.needs_trigger:
         self.start_acquisition()
-<<<<<<< HEAD
-        rospy.sleep(sleep_time)
-        # self.trigger_frame()
-        # self.get_frame(0, True)
-=======
         rospy.sleep(1)
->>>>>>> c01d4a8c
 
       if self.needs_calib:
         try:
           self.take_sample()
           sample_list = self.get_sample_list()
-<<<<<<< HEAD
-          n1 = len(sample_list.samples.hand_world_samples.transforms)
-          n2 = len(sample_list.samples.camera_marker_samples.transforms)
-          # TODO: Save image
-          print("  took {} hand-world samples and {} camera-marker samples").format(n1, n2)
-=======
           n = len(sample_list.samples.hand_world_samples.transforms)
           print("  took {} (hand-world, camera-marker) samples").format(n)
 
@@ -322,7 +276,6 @@
           else:
             cv2.imwrite("camera_image-{}.jpeg".format(self.nimages), cv2_img)
             self.nimages += 1
->>>>>>> c01d4a8c
         except rospy.ServiceException as e:
           print "Service call failed: %s"%e
 
@@ -354,16 +307,10 @@
     #self.flush_buffer()
   
     # Collect samples over pre-defined poses
-    if self.camera_name == "a_bot_camera":
-      for i, keypose in enumerate(keyposes):
-        print("\n*** Keypose [{}/{}]: Try! ***".format(i+1, len(keyposes)))
-        self.move(keypose, speed, sleep_time)
-        print("*** Keypose [{}/{}]: Completed. ***".format(i+1, len(keyposes)))
-    else:
-      for i, keypose in enumerate(keyposes):
-        print("\n*** Keypose [{}/{}]: Try! ***".format(i+1, len(keyposes)))
-        self.move_to_subposes(keypose, speed, sleep_time)
-        print("*** Keypose [{}/{}]: Completed. ***".format(i+1, len(keyposes)))
+    for i, keypose in enumerate(keyposes):
+      print("\n*** Keypose [{}/{}]: Try! ***".format(i+1, len(keyposes)))
+      self.move_to_subposes(keypose, speed, sleep_time)
+      print("*** Keypose [{}/{}]: Completed. ***".format(i+1, len(keyposes)))
 
     if self.needs_calib:
       # Compute and save calibration
