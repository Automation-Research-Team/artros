--- conflicted
+++ resolved
@@ -155,11 +155,7 @@
     #initialise the class here
     
     rospy.init_node("precision_gripper_server")
-<<<<<<< HEAD
-    serial_port = rospy.get_param("precision_gripper_server/serial_port", "/dev/ttyUSB0")
-=======
     serial_port = rospy.get_param("precision_gripper_server/serial_port", "/dev/ttyUSB2")
->>>>>>> 703cad78
     rospy.loginfo("Starting up on serial port: " + serial_port)
     gripper = PrecisionGripper(serial_port)
 
