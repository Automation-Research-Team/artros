--- conflicted
+++ resolved
@@ -1,12 +1,8 @@
 <launch>
   <arg name="robot_name"        default="b_bot"/>
   <arg name="reference_frame"	default="workspace_center"/>
-<<<<<<< HEAD
-  <arg name="sensor_frame"	default="$(arg robot_name)_ftsensor_wrench_link"/>
-=======
   <arg name="sensor_frame"	default="$(arg robot_name
 					 )_ftsensor_wrench_link"/>
->>>>>>> 2df8d014
   <arg name="rate"              default="125"/>
 
   <!--
