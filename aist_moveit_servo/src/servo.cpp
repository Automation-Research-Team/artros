--- conflicted
+++ resolved
@@ -717,16 +717,8 @@
 	  // Clamp each joint velocity to a joint specific
 	  // [min_velocity, max_velocity] range.
 	    const auto	bounded_velocity = std::clamp(velocity,
-<<<<<<< HEAD
 						      bounds.min_velocity_,
 						      bounds.max_velocity_);
-=======
-	    					      8*bounds.min_velocity_,
-	    					      8*bounds.max_velocity_);
-	    // const auto	bounded_velocity = std::clamp(velocity,
-	    // 					      bounds.min_velocity_,
-	    // 					      bounds.max_velocity_);
->>>>>>> 5d4d61c2
 	    bounding_scale = std::min(bounding_scale,
 				      bounded_velocity / velocity);
 	}
