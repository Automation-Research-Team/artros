/*******************************************************************************
 * BSD 3-Clause License
 *
 * Copyright (c) 2019, Los Alamos National Security, LLC
 * All rights reserved.
 *
 * Redistribution and use in source and binary forms, with or without
 * modification, are permitted provided that the following conditions are met:
 *
 * * Redistributions of source code must retain the above copyright notice, this
 *   list of conditions and the following disclaimer.
 *
 * * Redistributions in binary form must reproduce the above copyright notice,
 *   this list of conditions and the following disclaimer in the documentation
 *   and/or other materials provided with the distribution.
 *
 * * Neither the name of the copyright holder nor the names of its
 *   contributors may be used to endorse or promote products derived from
 *   this software without specific prior written permission.
 *
 * THIS SOFTWARE IS PROVIDED BY THE COPYRIGHT HOLDERS AND CONTRIBUTORS "AS IS"
 * AND ANY EXPRESS OR IMPLIED WARRANTIES, INCLUDING, BUT NOT LIMITED TO, THE
 * IMPLIED WARRANTIES OF MERCHANTABILITY AND FITNESS FOR A PARTICULAR PURPOSE
 * ARE
 * DISCLAIMED. IN NO EVENT SHALL THE COPYRIGHT HOLDER OR CONTRIBUTORS BE LIABLE
 * FOR ANY DIRECT, INDIRECT, INCIDENTAL, SPECIAL, EXEMPLARY, OR CONSEQUENTIAL
 * DAMAGES (INCLUDING, BUT NOT LIMITED TO, PROCUREMENT OF SUBSTITUTE GOODS OR
 * SERVICES; LOSS OF USE, DATA, OR PROFITS; OR BUSINESS INTERRUPTION) HOWEVER
 * CAUSED AND ON ANY THEORY OF LIABILITY, WHETHER IN CONTRACT, STRICT LIABILITY,
 * OR TORT (INCLUDING NEGLIGENCE OR OTHERWISE) ARISING IN ANY WAY OUT OF THE USE
 * OF THIS SOFTWARE, EVEN IF ADVISED OF THE POSSIBILITY OF SUCH DAMAGE.
 *******************************************************************************/

/*      Title     : collision_check.cpp
 *      Project   : aist_moveit_servo
 *      Created   : 1/11/2019
 *      Author    : Brian O'Neil, Andy Zelenak, Blake Anderson
 */
#include <aist_moveit_servo/collision_check.h>
#include <aist_moveit_servo/make_shared_from_pool.h>

static const char	LOGNAME[] = "collision_check";
static const double	MIN_RECOMMENDED_COLLISION_RATE = 10;
static constexpr double	EPSILON = 1e-6;                // For very small numeric comparisons
static constexpr size_t	ROS_LOG_THROTTLE_PERIOD = 30;  // Seconds to throttle logs inside loops

namespace aist_moveit_servo
{
/************************************************************************
*  class CollisionCheck							*
************************************************************************/
//! Constructor for the class that handles collision checking
/*!
  \param parameters		common settings of aist_moveit_servo
  \param planning_scene_monitor	PSM should have scene monitor and state monitor
				already started when passed into this class
*/
CollisionCheck::CollisionCheck(const ros::NodeHandle& nh,
			       const ServoParameters& parameters,
                               const planning_scene_monitor_p& planning_scene_monitor)
    :parameters_(parameters),
     planning_scene_monitor_(planning_scene_monitor),
     acm_(getLockedPlanningSceneRO()->getAllowedCollisionMatrix()),
     collision_check_type_(
	 parameters_.collision_check_type == "threshold_distance" ?
	 K_THRESHOLD_DISTANCE : K_STOP_DISTANCE),
     self_velocity_scale_coefficient_(
	 -log(0.001) / parameters.self_collision_proximity_threshold),
     scene_velocity_scale_coefficient_(
	 -log(0.001) / parameters.scene_collision_proximity_threshold),

     prev_collision_distance_(0),
     worst_case_stop_time_(std::numeric_limits<double>::max()),
     paused_(false),

     nh_(nh),
     internal_nh_(nh_, "internal"),
     worst_case_stop_time_sub_(
	 internal_nh_.subscribe("worst_case_stop_time", ROS_QUEUE_SIZE,
				&CollisionCheck::worstCaseStopTimeCB, this)),
     collision_velocity_scale_pub_(
	 internal_nh_.advertise<std_msgs::Float64>("collision_velocity_scale",
						   ROS_QUEUE_SIZE)),
     period_(1.0/parameters_.collision_check_rate),
     timer_()
{
  // Init collision request

    if (parameters_.collision_check_rate < MIN_RECOMMENDED_COLLISION_RATE)
	ROS_WARN_STREAM_THROTTLE_NAMED(
	    ROS_LOG_THROTTLE_PERIOD, LOGNAME,
	    "Collision check rate is low, increase it in yaml file if CPU allows");
}

/*
 *  private member functions
 */
//! Run one iteration of collision checking
void
CollisionCheck::run(const ros::TimerEvent& timer_event)
{
  // Log warning when the last loop duration was longer than the period
    if (timer_event.profile.last_duration.toSec() > period_.toSec())
	ROS_WARN_STREAM_THROTTLE_NAMED(
	    ROS_LOG_THROTTLE_PERIOD, LOGNAME,
	    "last_duration: "
	    << timer_event.profile.last_duration.toSec()
	    << " ("
	    << period_.toSec() << ")");
    
    if (paused_)
	return;

  // Update to the latest current state
    const auto	current_state = planning_scene_monitor_->getStateMonitor()
						       ->getCurrentState();
    current_state->updateCollisionBodyTransforms();

    bool	collision_detected	 = false;
    double	scene_collision_distance = 0;
    double	self_collision_distance	 = 0;

<<<<<<< HEAD
  // Do a timer-safe distance-based collision detection
    collision_result_.clear();
    getLockedPlanningSceneRO()->getCollisionEnv()
			      ->checkRobotCollision(collision_request_,
						    collision_result_,
						    *current_state_);
    scene_collision_distance_ = collision_result_.distance;
    collision_detected_ |= collision_result_.collision;
    collision_result_.print();
 
    collision_result_.clear();

  // Self-collisions and scene collisions are checked separately so different thresholds can be used
    getLockedPlanningSceneRO()->getCollisionEnvUnpadded()
			      ->checkSelfCollision(collision_request_,
						   collision_result_,
						   *current_state_, acm_);
    self_collision_distance_ = collision_result_.distance;
    collision_detected_ |= collision_result_.collision;
    collision_result_.print();
=======
  // Do a thread-safe distance-based collision detection
    {  // Lock PlanningScene
	const auto	scene_ro = getLockedPlanningSceneRO();

      // Enable distance-based collision checking
      // and record the names of collision pairs
	collision_detection::CollisionRequest	collision_request;
	collision_request.group_name = parameters_.move_group_name;
	collision_request.distance   = true;
	collision_request.contacts   = true;

	collision_detection::CollisionResult	collision_result;
	collision_result.clear();
	scene_ro->getCollisionWorld()
		->checkRobotCollision(collision_request, collision_result,
				      *scene_ro->getCollisionRobot(),
				      *current_state, acm_);
	collision_detected	|= collision_result.collision;
	scene_collision_distance = collision_result.distance;

      // Self-collisions and scene collisions are checked separately
      // so different thresholds can be used
	collision_result.clear();
	scene_ro->getCollisionRobotUnpadded()
		->checkSelfCollision(collision_request, collision_result,
				     *current_state, acm_);
	collision_detected	|= collision_result.collision;
	self_collision_distance  = collision_result.distance;

	collision_result.print();
    }  // Unlock PlanningScene

  // Scale robot velocity according to collision proximity
  // and user-defined thresholds.
  // I scaled exponentially (cubic power) so velocity drops off quickly
  // after the threshold.
  // Proximity decreasing --> decelerate
    double	velocity_scale = 1;
>>>>>>> 417c4075

  // If we're definitely in collision, stop immediately
    if (collision_detected)
    {
	velocity_scale = 0;
    }
  // If threshold distances were specified
    else if (collision_check_type_ == K_THRESHOLD_DISTANCE)
    {
      // If we are far from a collision, velocity_scale should be 1.
      // If we are very close to a collision, velocity_scale should be ~zero.
      // When scene_collision_proximity_threshold is breached,
      // start decelerating exponentially.
	if (scene_collision_distance <
	    parameters_.scene_collision_proximity_threshold)
	{
	  // velocity_scale = e ^ k * (collision_distance - threshold)
	  // k = - ln(0.001) / collision_proximity_threshold
	  // 
	  // velocity_scale should equal one
	  // when collision_distance is at collision_proximity_threshold.
	  // velocity_scale should equal 0.001
	  // when collision_distance is at zero.
	    velocity_scale =
		std::min(velocity_scale,
			 exp(scene_velocity_scale_coefficient_ *
			     (scene_collision_distance -
			      parameters_.scene_collision_proximity_threshold)));
	}

	if (self_collision_distance <
	    parameters_.self_collision_proximity_threshold)
	{
	    velocity_scale =
		std::min(velocity_scale,
			 exp(self_velocity_scale_coefficient_ *
			     (self_collision_distance -
			      parameters_.self_collision_proximity_threshold)));
	}
    }
  // Else, we stop based on worst-case stopping distance
    else
    {
      // Retrieve the worst-case time to stop,
      // based on current joint velocities

      // Calculate rate of change of distance to nearest collision
	const auto	collision_distance = std::min(scene_collision_distance,
						      self_collision_distance);
	const auto	derivative_of_collision_distance
			    = (collision_distance - prev_collision_distance_)
			    / period_.toSec();

	if (collision_distance <
	    parameters_.min_allowable_collision_distance &&
	    derivative_of_collision_distance <= 0)
	{
	    velocity_scale = 0;
	}
      // Only bother doing calculations
      // if we are moving toward the nearest collision
	else if (derivative_of_collision_distance < -EPSILON)
	{
	  // At the rate the collision distance is decreasing,
	  // how long until we collide?
	    const auto	est_time_to_collision
			    = fabs(collision_distance /
				   derivative_of_collision_distance);

	  // halt if we can't stop fast enough (including the safety factor)
	    if (est_time_to_collision <
		(parameters_.collision_distance_safety_factor *
		 worst_case_stop_time_))
	    {
		velocity_scale = 0;
	    }
	}

      // Update for the next iteration
	prev_collision_distance_ = collision_distance;
    }

  // publish message
    auto	msg = moveit::util::make_shared_from_pool<std_msgs::Float64>();
    msg->data = velocity_scale;
    collision_velocity_scale_pub_.publish(msg);
}

//! Callback for stopping time, from the thread that is aware of velocity and acceleration
void
CollisionCheck::worstCaseStopTimeCB(const std_msgs::Float64ConstPtr& msg)
{
    worst_case_stop_time_ = msg->data;
}

//! Get a read-only copy of the planning scene
planning_scene_monitor::LockedPlanningSceneRO
CollisionCheck::getLockedPlanningSceneRO() const
{
    return planning_scene_monitor::LockedPlanningSceneRO(
		planning_scene_monitor_);
}

}  // namespace aist_moveit_servo<|MERGE_RESOLUTION|>--- conflicted
+++ resolved
@@ -120,28 +120,6 @@
     double	scene_collision_distance = 0;
     double	self_collision_distance	 = 0;
 
-<<<<<<< HEAD
-  // Do a timer-safe distance-based collision detection
-    collision_result_.clear();
-    getLockedPlanningSceneRO()->getCollisionEnv()
-			      ->checkRobotCollision(collision_request_,
-						    collision_result_,
-						    *current_state_);
-    scene_collision_distance_ = collision_result_.distance;
-    collision_detected_ |= collision_result_.collision;
-    collision_result_.print();
- 
-    collision_result_.clear();
-
-  // Self-collisions and scene collisions are checked separately so different thresholds can be used
-    getLockedPlanningSceneRO()->getCollisionEnvUnpadded()
-			      ->checkSelfCollision(collision_request_,
-						   collision_result_,
-						   *current_state_, acm_);
-    self_collision_distance_ = collision_result_.distance;
-    collision_detected_ |= collision_result_.collision;
-    collision_result_.print();
-=======
   // Do a thread-safe distance-based collision detection
     {  // Lock PlanningScene
 	const auto	scene_ro = getLockedPlanningSceneRO();
@@ -180,7 +158,6 @@
   // after the threshold.
   // Proximity decreasing --> decelerate
     double	velocity_scale = 1;
->>>>>>> 417c4075
 
   // If we're definitely in collision, stop immediately
     if (collision_detected)
